--- conflicted
+++ resolved
@@ -1,17 +1,11 @@
 This directory contains a number of Python programs that are useful
 while building or extending Python.
 
-<<<<<<< HEAD
 buildbot        Batchfiles for running on Windows buildslaves.
 
 ccbench         A Python concurrency benchmark.
 
 demo            Several Python programming demos.
-=======
-faqwiz		FAQ Wizard.
-		See http://www.python.org/cgi-bin/faqw.py
-		for a live example.
->>>>>>> b4fb909c
 
 freeze          Create a stand-alone executable from a Python program.
 
@@ -40,18 +34,9 @@
 
 test2to3        A demonstration of how to use 2to3 transparently in setup.py.
 
-<<<<<<< HEAD
 unicode         Tools for generating unicodedata and codecs from unicode.org
                 and other mapping files (by Fredrik Lundh, Marc-Andre Lemburg
                 and Martin von Loewis).
 
 unittestgui     A Tkinter based GUI test runner for unittest, with test
-                discovery.
-=======
-webchecker	A link checker for web sites.
->>>>>>> b4fb909c
-
-world           Script to take a list of Internet addresses and print
-                out where in the world those addresses originate from,
-                based on the top-level domain country code found in
-                the address.+                discovery.