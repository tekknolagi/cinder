--- conflicted
+++ resolved
@@ -7418,63 +7418,23 @@
                 PyUnicode_WRITE(writer.kind, writer.data, writer.pos, value);
                 writer.pos++;
             }
-<<<<<<< HEAD
-            else if (x == Py_None) {
-                /* undefined mapping */
-                startinpos = s-starts;
-                endinpos = startinpos+1;
-                if (unicode_decode_call_errorhandler_writer(
-                        errors, &errorHandler,
-                        "charmap", "character maps to <undefined>",
-                        &starts, &e, &startinpos, &endinpos, &exc, &s,
-                        &writer)) {
-                    Py_DECREF(x);
+            else if (PyUnicode_Check(x)) {
+                if (PyUnicode_READY(x) == -1)
                     goto onError;
-                }
-                Py_DECREF(x);
-                continue;
-            }
-=======
->>>>>>> 45d16d99
-            else if (PyUnicode_Check(x)) {
-                writer.overallocate = 1;
-                if (_PyUnicodeWriter_WriteStr(&writer, x) == -1)
-                    goto onError;
-<<<<<<< HEAD
-=======
-                targetsize = PyUnicode_GET_LENGTH(x);
-
-                if (targetsize == 1) {
-                    /* 1-1 mapping */
+                if (PyUnicode_GET_LENGTH(x) == 1) {
                     Py_UCS4 value = PyUnicode_READ_CHAR(x, 0);
                     if (value == 0xFFFE)
                         goto Undefined;
-                    if (unicode_putchar(&v, &outpos, value) < 0)
+                    if (_PyUnicodeWriter_Prepare(&writer, 1, value) == -1)
+                        goto onError;
+                    PyUnicode_WRITE(writer.kind, writer.data, writer.pos, value);
+                    writer.pos++;
+                }
+                else {
+                    writer.overallocate = 1;
+                    if (_PyUnicodeWriter_WriteStr(&writer, x) == -1)
                         goto onError;
                 }
-                else if (targetsize > 1) {
-                    /* 1-n mapping */
-                    if (targetsize > extrachars) {
-                        /* resize first */
-                        Py_ssize_t needed = (targetsize - extrachars) + \
-                            (targetsize << 2);
-                        extrachars += needed;
-                        /* XXX overflow detection missing */
-                        if (unicode_resize(&v,
-                                           PyUnicode_GET_LENGTH(v) + needed) < 0)
-                        {
-                            Py_DECREF(x);
-                            goto onError;
-                        }
-                    }
-                    if (unicode_widen(&v, outpos, PyUnicode_MAX_CHAR_VALUE(x)) < 0)
-                        goto onError;
-                    PyUnicode_CopyCharacters(v, outpos, x, 0, targetsize);
-                    outpos += targetsize;
-                    extrachars -= targetsize;
-                }
-                /* 1-0 mapping: skip the character */
->>>>>>> 45d16d99
             }
             else {
                 /* wrong return value */
@@ -7491,11 +7451,11 @@
             Py_XDECREF(x);
             startinpos = s-starts;
             endinpos = startinpos+1;
-            if (unicode_decode_call_errorhandler(
+            if (unicode_decode_call_errorhandler_writer(
                     errors, &errorHandler,
                     "charmap", "character maps to <undefined>",
                     &starts, &e, &startinpos, &endinpos, &exc, &s,
-                    &v, &outpos)) {
+                    &writer)) {
                 goto onError;
             }
         }
