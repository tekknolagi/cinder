--- conflicted
+++ resolved
@@ -415,27 +415,13 @@
         t.start()
         t.join()
 
-<<<<<<< HEAD
-
-def test_main():
-    support.run_unittest(CAPITest, TestPendingCalls, Test6012,
-                         EmbeddingTests, SkipitemTest, TestThreadState,
-                         SubinterpreterTest)
-
-    for name in dir(_testcapi):
-        if name.startswith('test_'):
-            test = getattr(_testcapi, name)
-            if support.verbose:
-                print("internal", name)
-            test()
-=======
 class Test_testcapi(unittest.TestCase):
     def test__testcapi(self):
         for name in dir(_testcapi):
             if name.startswith('test_'):
-                test = getattr(_testcapi, name)
-                test()
->>>>>>> c12f09ed
+                with self.subTest("internal", name=name):
+                    test = getattr(_testcapi, name)
+                    test()
 
 if __name__ == "__main__":
     unittest.main()