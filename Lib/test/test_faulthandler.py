from contextlib import contextmanager
import datetime
import faulthandler
import os
import re
import signal
import subprocess
import sys
from test import support, script_helper
from test.script_helper import assert_python_ok
import tempfile
import unittest
from textwrap import dedent

try:
    import threading
    HAVE_THREADS = True
except ImportError:
    HAVE_THREADS = False
try:
    import _testcapi
except ImportError:
    _testcapi = None

TIMEOUT = 0.5

def expected_traceback(lineno1, lineno2, header, min_count=1):
    regex = header
    regex += '  File "<string>", line %s in func\n' % lineno1
    regex += '  File "<string>", line %s in <module>' % lineno2
    if 1 < min_count:
        return '^' + (regex + '\n') * (min_count - 1) + regex
    else:
        return '^' + regex + '$'

@contextmanager
def temporary_filename():
    filename = tempfile.mktemp()
    try:
        yield filename
    finally:
        support.unlink(filename)

class FaultHandlerTests(unittest.TestCase):
    def get_output(self, code, filename=None):
        """
        Run the specified code in Python (in a new child process) and read the
        output from the standard error or from a file (if filename is set).
        Return the output lines as a list.

        Strip the reference count from the standard error for Python debug
        build, and replace "Current thread 0x00007f8d8fbd9700" by "Current
        thread XXX".
        """
        code = dedent(code).strip()
        with support.SuppressCrashReport():
            process = script_helper.spawn_python('-c', code)
        stdout, stderr = process.communicate()
        exitcode = process.wait()
        output = support.strip_python_stderr(stdout)
        output = output.decode('ascii', 'backslashreplace')
        if filename:
            self.assertEqual(output, '')
            with open(filename, "rb") as fp:
                output = fp.read()
            output = output.decode('ascii', 'backslashreplace')
        output = re.sub('Current thread 0x[0-9a-f]+',
                        'Current thread XXX',
                        output)
        return output.splitlines(), exitcode

    def check_fatal_error(self, code, line_number, name_regex,
                          filename=None, all_threads=True, other_regex=None):
        """
        Check that the fault handler for fatal errors is enabled and check the
        traceback from the child process output.

        Raise an error if the output doesn't match the expected format.
        """
        if all_threads:
            header = 'Current thread XXX (most recent call first)'
        else:
            header = 'Stack (most recent call first)'
        regex = """
            ^Fatal Python error: {name}

            {header}:
              File "<string>", line {lineno} in <module>
            """
        regex = dedent(regex.format(
            lineno=line_number,
            name=name_regex,
            header=re.escape(header))).strip()
        if other_regex:
            regex += '|' + other_regex
        output, exitcode = self.get_output(code, filename)
        output = '\n'.join(output)
        self.assertRegex(output, regex)
        self.assertNotEqual(exitcode, 0)

    @unittest.skipIf(sys.platform.startswith('aix'),
                     "the first page of memory is a mapped read-only on AIX")
    def test_read_null(self):
        self.check_fatal_error("""
            import faulthandler
            faulthandler.enable()
            faulthandler._read_null()
            """,
            3,
            # Issue #12700: Read NULL raises SIGILL on Mac OS X Lion
            '(?:Segmentation fault|Bus error|Illegal instruction)')

    def test_sigsegv(self):
        self.check_fatal_error("""
            import faulthandler
            faulthandler.enable()
            faulthandler._sigsegv()
            """,
            3,
            'Segmentation fault')

    def test_sigabrt(self):
        self.check_fatal_error("""
            import faulthandler
            faulthandler.enable()
            faulthandler._sigabrt()
            """,
            3,
            'Aborted')

    @unittest.skipIf(sys.platform == 'win32',
                     "SIGFPE cannot be caught on Windows")
    def test_sigfpe(self):
        self.check_fatal_error("""
            import faulthandler
            faulthandler.enable()
            faulthandler._sigfpe()
            """,
            3,
            'Floating point exception')

    @unittest.skipIf(_testcapi is None, 'need _testcapi')
    @unittest.skipUnless(hasattr(signal, 'SIGBUS'), 'need signal.SIGBUS')
    def test_sigbus(self):
        self.check_fatal_error("""
<<<<<<< HEAD
import _testcapi
import faulthandler
import signal

faulthandler.enable()
_testcapi.raise_signal(signal.SIGBUS)
""".strip(),
            6,
=======
            import faulthandler
            faulthandler.enable()
            faulthandler._sigbus()
            """,
            3,
>>>>>>> 6d201685
            'Bus error')

    @unittest.skipIf(_testcapi is None, 'need _testcapi')
    @unittest.skipUnless(hasattr(signal, 'SIGILL'), 'need signal.SIGILL')
    def test_sigill(self):
        self.check_fatal_error("""
<<<<<<< HEAD
import _testcapi
import faulthandler
import signal

faulthandler.enable()
_testcapi.raise_signal(signal.SIGILL)
""".strip(),
            6,
=======
            import faulthandler
            faulthandler.enable()
            faulthandler._sigill()
            """,
            3,
>>>>>>> 6d201685
            'Illegal instruction')

    def test_fatal_error(self):
        self.check_fatal_error("""
            import faulthandler
            faulthandler._fatal_error(b'xyz')
            """,
            2,
            'xyz')

    @unittest.skipIf(sys.platform.startswith('openbsd') and HAVE_THREADS,
                     "Issue #12868: sigaltstack() doesn't work on "
                     "OpenBSD if Python is compiled with pthread")
    @unittest.skipIf(not hasattr(faulthandler, '_stack_overflow'),
                     'need faulthandler._stack_overflow()')
    def test_stack_overflow(self):
        self.check_fatal_error("""
            import faulthandler
            faulthandler.enable()
            faulthandler._stack_overflow()
            """,
            3,
            '(?:Segmentation fault|Bus error)',
            other_regex='unable to raise a stack overflow')

    def test_gil_released(self):
        self.check_fatal_error("""
            import faulthandler
            faulthandler.enable()
            faulthandler._read_null(True)
            """,
            3,
            '(?:Segmentation fault|Bus error|Illegal instruction)')

    def test_enable_file(self):
        with temporary_filename() as filename:
            self.check_fatal_error("""
                import faulthandler
                output = open({filename}, 'wb')
                faulthandler.enable(output)
                faulthandler._sigsegv()
                """.format(filename=repr(filename)),
                4,
                'Segmentation fault',
                filename=filename)

    def test_enable_single_thread(self):
        self.check_fatal_error("""
            import faulthandler
            faulthandler.enable(all_threads=False)
            faulthandler._sigsegv()
            """,
            3,
            'Segmentation fault',
            all_threads=False)

    def test_disable(self):
        code = """
            import faulthandler
            faulthandler.enable()
            faulthandler.disable()
            faulthandler._sigsegv()
            """
        not_expected = 'Fatal Python error'
        stderr, exitcode = self.get_output(code)
        stder = '\n'.join(stderr)
        self.assertTrue(not_expected not in stderr,
                     "%r is present in %r" % (not_expected, stderr))
        self.assertNotEqual(exitcode, 0)

    def test_is_enabled(self):
        orig_stderr = sys.stderr
        try:
            # regrtest may replace sys.stderr by io.StringIO object, but
            # faulthandler.enable() requires that sys.stderr has a fileno()
            # method
            sys.stderr = sys.__stderr__

            was_enabled = faulthandler.is_enabled()
            try:
                faulthandler.enable()
                self.assertTrue(faulthandler.is_enabled())
                faulthandler.disable()
                self.assertFalse(faulthandler.is_enabled())
            finally:
                if was_enabled:
                    faulthandler.enable()
                else:
                    faulthandler.disable()
        finally:
            sys.stderr = orig_stderr

    def test_disabled_by_default(self):
        # By default, the module should be disabled
        code = "import faulthandler; print(faulthandler.is_enabled())"
        args = (sys.executable, '-E', '-c', code)
        # don't use assert_python_ok() because it always enable faulthandler
        output = subprocess.check_output(args)
        self.assertEqual(output.rstrip(), b"False")

    def test_sys_xoptions(self):
        # Test python -X faulthandler
        code = "import faulthandler; print(faulthandler.is_enabled())"
        args = (sys.executable, "-E", "-X", "faulthandler", "-c", code)
        # don't use assert_python_ok() because it always enable faulthandler
        output = subprocess.check_output(args)
        self.assertEqual(output.rstrip(), b"True")

    def test_env_var(self):
        # empty env var
        code = "import faulthandler; print(faulthandler.is_enabled())"
        args = (sys.executable, "-c", code)
        env = os.environ.copy()
        env['PYTHONFAULTHANDLER'] = ''
        # don't use assert_python_ok() because it always enable faulthandler
        output = subprocess.check_output(args, env=env)
        self.assertEqual(output.rstrip(), b"False")

        # non-empty env var
        env = os.environ.copy()
        env['PYTHONFAULTHANDLER'] = '1'
        output = subprocess.check_output(args, env=env)
        self.assertEqual(output.rstrip(), b"True")

    def check_dump_traceback(self, filename):
        """
        Explicitly call dump_traceback() function and check its output.
        Raise an error if the output doesn't match the expected format.
        """
        code = """
            import faulthandler

            def funcB():
                if {has_filename}:
                    with open({filename}, "wb") as fp:
                        faulthandler.dump_traceback(fp, all_threads=False)
                else:
                    faulthandler.dump_traceback(all_threads=False)

            def funcA():
                funcB()

            funcA()
            """
        code = code.format(
            filename=repr(filename),
            has_filename=bool(filename),
        )
        if filename:
            lineno = 6
        else:
            lineno = 8
        expected = [
            'Stack (most recent call first):',
            '  File "<string>", line %s in funcB' % lineno,
            '  File "<string>", line 11 in funcA',
            '  File "<string>", line 13 in <module>'
        ]
        trace, exitcode = self.get_output(code, filename)
        self.assertEqual(trace, expected)
        self.assertEqual(exitcode, 0)

    def test_dump_traceback(self):
        self.check_dump_traceback(None)

    def test_dump_traceback_file(self):
        with temporary_filename() as filename:
            self.check_dump_traceback(filename)

    def test_truncate(self):
        maxlen = 500
        func_name = 'x' * (maxlen + 50)
        truncated = 'x' * maxlen + '...'
        code = """
            import faulthandler

            def {func_name}():
                faulthandler.dump_traceback(all_threads=False)

            {func_name}()
            """
        code = code.format(
            func_name=func_name,
        )
        expected = [
            'Stack (most recent call first):',
            '  File "<string>", line 4 in %s' % truncated,
            '  File "<string>", line 6 in <module>'
        ]
        trace, exitcode = self.get_output(code)
        self.assertEqual(trace, expected)
        self.assertEqual(exitcode, 0)

    @unittest.skipIf(not HAVE_THREADS, 'need threads')
    def check_dump_traceback_threads(self, filename):
        """
        Call explicitly dump_traceback(all_threads=True) and check the output.
        Raise an error if the output doesn't match the expected format.
        """
        code = """
            import faulthandler
            from threading import Thread, Event
            import time

            def dump():
                if {filename}:
                    with open({filename}, "wb") as fp:
                        faulthandler.dump_traceback(fp, all_threads=True)
                else:
                    faulthandler.dump_traceback(all_threads=True)

            class Waiter(Thread):
                # avoid blocking if the main thread raises an exception.
                daemon = True

                def __init__(self):
                    Thread.__init__(self)
                    self.running = Event()
                    self.stop = Event()

                def run(self):
                    self.running.set()
                    self.stop.wait()

            waiter = Waiter()
            waiter.start()
            waiter.running.wait()
            dump()
            waiter.stop.set()
            waiter.join()
            """
        code = code.format(filename=repr(filename))
        output, exitcode = self.get_output(code, filename)
        output = '\n'.join(output)
        if filename:
            lineno = 8
        else:
            lineno = 10
        regex = """
            ^Thread 0x[0-9a-f]+ \(most recent call first\):
            (?:  File ".*threading.py", line [0-9]+ in [_a-z]+
            ){{1,3}}  File "<string>", line 23 in run
              File ".*threading.py", line [0-9]+ in _bootstrap_inner
              File ".*threading.py", line [0-9]+ in _bootstrap

            Current thread XXX \(most recent call first\):
              File "<string>", line {lineno} in dump
              File "<string>", line 28 in <module>$
            """
        regex = dedent(regex.format(lineno=lineno)).strip()
        self.assertRegex(output, regex)
        self.assertEqual(exitcode, 0)

    def test_dump_traceback_threads(self):
        self.check_dump_traceback_threads(None)

    def test_dump_traceback_threads_file(self):
        with temporary_filename() as filename:
            self.check_dump_traceback_threads(filename)

    def _check_dump_traceback_later(self, repeat, cancel, filename, loops):
        """
        Check how many times the traceback is written in timeout x 2.5 seconds,
        or timeout x 3.5 seconds if cancel is True: 1, 2 or 3 times depending
        on repeat and cancel options.

        Raise an error if the output doesn't match the expect format.
        """
        timeout_str = str(datetime.timedelta(seconds=TIMEOUT))
        code = """
            import faulthandler
            import time

            def func(timeout, repeat, cancel, file, loops):
                for loop in range(loops):
                    faulthandler.dump_traceback_later(timeout, repeat=repeat, file=file)
                    if cancel:
                        faulthandler.cancel_dump_traceback_later()
                    time.sleep(timeout * 5)
                    faulthandler.cancel_dump_traceback_later()

            timeout = {timeout}
            repeat = {repeat}
            cancel = {cancel}
            loops = {loops}
            if {has_filename}:
                file = open({filename}, "wb")
            else:
                file = None
            func(timeout, repeat, cancel, file, loops)
            if file is not None:
                file.close()
            """
        code = code.format(
            timeout=TIMEOUT,
            repeat=repeat,
            cancel=cancel,
            loops=loops,
            has_filename=bool(filename),
            filename=repr(filename),
        )
        trace, exitcode = self.get_output(code, filename)
        trace = '\n'.join(trace)

        if not cancel:
            count = loops
            if repeat:
                count *= 2
            header = r'Timeout \(%s\)!\nThread 0x[0-9a-f]+ \(most recent call first\):\n' % timeout_str
            regex = expected_traceback(9, 20, header, min_count=count)
            self.assertRegex(trace, regex)
        else:
            self.assertEqual(trace, '')
        self.assertEqual(exitcode, 0)

    @unittest.skipIf(not hasattr(faulthandler, 'dump_traceback_later'),
                     'need faulthandler.dump_traceback_later()')
    def check_dump_traceback_later(self, repeat=False, cancel=False,
                                    file=False, twice=False):
        if twice:
            loops = 2
        else:
            loops = 1
        if file:
            with temporary_filename() as filename:
                self._check_dump_traceback_later(repeat, cancel,
                                                  filename, loops)
        else:
            self._check_dump_traceback_later(repeat, cancel, None, loops)

    def test_dump_traceback_later(self):
        self.check_dump_traceback_later()

    def test_dump_traceback_later_repeat(self):
        self.check_dump_traceback_later(repeat=True)

    def test_dump_traceback_later_cancel(self):
        self.check_dump_traceback_later(cancel=True)

    def test_dump_traceback_later_file(self):
        self.check_dump_traceback_later(file=True)

    def test_dump_traceback_later_twice(self):
        self.check_dump_traceback_later(twice=True)

    @unittest.skipIf(not hasattr(faulthandler, "register"),
                     "need faulthandler.register")
    def check_register(self, filename=False, all_threads=False,
                       unregister=False, chain=False):
        """
        Register a handler displaying the traceback on a user signal. Raise the
        signal and check the written traceback.

        If chain is True, check that the previous signal handler is called.

        Raise an error if the output doesn't match the expected format.
        """
        signum = signal.SIGUSR1
        code = """
            import faulthandler
            import os
            import signal
            import sys

            def func(signum):
                os.kill(os.getpid(), signum)

            def handler(signum, frame):
                handler.called = True
            handler.called = False

            exitcode = 0
            signum = {signum}
            unregister = {unregister}
            chain = {chain}

            if {has_filename}:
                file = open({filename}, "wb")
            else:
                file = None
            if chain:
                signal.signal(signum, handler)
            faulthandler.register(signum, file=file,
                                  all_threads={all_threads}, chain={chain})
            if unregister:
                faulthandler.unregister(signum)
            func(signum)
            if chain and not handler.called:
                if file is not None:
                    output = file
                else:
                    output = sys.stderr
                print("Error: signal handler not called!", file=output)
                exitcode = 1
            if file is not None:
                file.close()
            sys.exit(exitcode)
            """
        code = code.format(
            filename=repr(filename),
            has_filename=bool(filename),
            all_threads=all_threads,
            signum=signum,
            unregister=unregister,
            chain=chain,
        )
        trace, exitcode = self.get_output(code, filename)
        trace = '\n'.join(trace)
        if not unregister:
            if all_threads:
                regex = 'Current thread XXX \(most recent call first\):\n'
            else:
                regex = 'Stack \(most recent call first\):\n'
            regex = expected_traceback(7, 28, regex)
            self.assertRegex(trace, regex)
        else:
            self.assertEqual(trace, '')
        if unregister:
            self.assertNotEqual(exitcode, 0)
        else:
            self.assertEqual(exitcode, 0)

    def test_register(self):
        self.check_register()

    def test_unregister(self):
        self.check_register(unregister=True)

    def test_register_file(self):
        with temporary_filename() as filename:
            self.check_register(filename=filename)

    def test_register_threads(self):
        self.check_register(all_threads=True)

    def test_register_chain(self):
        self.check_register(chain=True)

    @contextmanager
    def check_stderr_none(self):
        stderr = sys.stderr
        try:
            sys.stderr = None
            with self.assertRaises(RuntimeError) as cm:
                yield
            self.assertEqual(str(cm.exception), "sys.stderr is None")
        finally:
            sys.stderr = stderr

    def test_stderr_None(self):
        # Issue #21497: provide an helpful error if sys.stderr is None,
        # instead of just an attribute error: "None has no attribute fileno".
        with self.check_stderr_none():
            faulthandler.enable()
        with self.check_stderr_none():
            faulthandler.dump_traceback()
        if hasattr(faulthandler, 'dump_traceback_later'):
            with self.check_stderr_none():
                faulthandler.dump_traceback_later(1e-3)
        if hasattr(faulthandler, "register"):
            with self.check_stderr_none():
                faulthandler.register(signal.SIGUSR1)


if __name__ == "__main__":
    unittest.main()<|MERGE_RESOLUTION|>--- conflicted
+++ resolved
@@ -143,44 +143,28 @@
     @unittest.skipUnless(hasattr(signal, 'SIGBUS'), 'need signal.SIGBUS')
     def test_sigbus(self):
         self.check_fatal_error("""
-<<<<<<< HEAD
-import _testcapi
-import faulthandler
-import signal
-
-faulthandler.enable()
-_testcapi.raise_signal(signal.SIGBUS)
-""".strip(),
+            import _testcapi
+            import faulthandler
+            import signal
+
+            faulthandler.enable()
+            _testcapi.raise_signal(signal.SIGBUS)
+            """,
             6,
-=======
-            import faulthandler
-            faulthandler.enable()
-            faulthandler._sigbus()
-            """,
-            3,
->>>>>>> 6d201685
             'Bus error')
 
     @unittest.skipIf(_testcapi is None, 'need _testcapi')
     @unittest.skipUnless(hasattr(signal, 'SIGILL'), 'need signal.SIGILL')
     def test_sigill(self):
         self.check_fatal_error("""
-<<<<<<< HEAD
-import _testcapi
-import faulthandler
-import signal
-
-faulthandler.enable()
-_testcapi.raise_signal(signal.SIGILL)
-""".strip(),
+            import _testcapi
+            import faulthandler
+            import signal
+
+            faulthandler.enable()
+            _testcapi.raise_signal(signal.SIGILL)
+            """,
             6,
-=======
-            import faulthandler
-            faulthandler.enable()
-            faulthandler._sigill()
-            """,
-            3,
->>>>>>> 6d201685
             'Illegal instruction')
 
     def test_fatal_error(self):
