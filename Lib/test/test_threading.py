--- conflicted
+++ resolved
@@ -700,12 +700,10 @@
         thread.start()
         self.assertRaises(RuntimeError, setattr, thread, "daemon", True)
 
-<<<<<<< HEAD
     def test_releasing_unacquired_lock(self):
         lock = threading.Lock()
         self.assertRaises(RuntimeError, lock.release)
 
-=======
     @unittest.skipUnless(sys.platform == 'darwin', 'test macosx problem')
     def test_recursion_limit(self):
         # Issue 9670
@@ -737,7 +735,6 @@
         data = stdout.decode().replace('\r', '')
         self.assertEqual(p.returncode, 0, "Unexpected error")
         self.assertEqual(data, expected_output)
->>>>>>> 056f5b9d
 
 class LockTests(lock_tests.LockTests):
     locktype = staticmethod(threading.Lock)
