#!/usr/bin/env python3
#-------------------------------------------------------------------
# tarfile.py
#-------------------------------------------------------------------
# Copyright (C) 2002 Lars Gustaebel <lars@gustaebel.de>
# All rights reserved.
#
# Permission  is  hereby granted,  free  of charge,  to  any person
# obtaining a  copy of  this software  and associated documentation
# files  (the  "Software"),  to   deal  in  the  Software   without
# restriction,  including  without limitation  the  rights to  use,
# copy, modify, merge, publish, distribute, sublicense, and/or sell
# copies  of  the  Software,  and to  permit  persons  to  whom the
# Software  is  furnished  to  do  so,  subject  to  the  following
# conditions:
#
# The above copyright  notice and this  permission notice shall  be
# included in all copies or substantial portions of the Software.
#
# THE SOFTWARE IS PROVIDED "AS  IS", WITHOUT WARRANTY OF ANY  KIND,
# EXPRESS OR IMPLIED, INCLUDING  BUT NOT LIMITED TO  THE WARRANTIES
# OF  MERCHANTABILITY,  FITNESS   FOR  A  PARTICULAR   PURPOSE  AND
# NONINFRINGEMENT.  IN  NO  EVENT SHALL  THE  AUTHORS  OR COPYRIGHT
# HOLDERS  BE LIABLE  FOR ANY  CLAIM, DAMAGES  OR OTHER  LIABILITY,
# WHETHER  IN AN  ACTION OF  CONTRACT, TORT  OR OTHERWISE,  ARISING
# FROM, OUT OF OR IN CONNECTION WITH THE SOFTWARE OR THE USE OR
# OTHER DEALINGS IN THE SOFTWARE.
#
"""Read from and write to tar format archives.
"""

version     = "0.9.0"
__author__  = "Lars Gust\u00e4bel (lars@gustaebel.de)"
__date__    = "$Date: 2011-02-25 17:42:01 +0200 (Fri, 25 Feb 2011) $"
__cvsid__   = "$Id: tarfile.py 88586 2011-02-25 15:42:01Z marc-andre.lemburg $"
__credits__ = "Gustavo Niemeyer, Niels Gust\u00e4bel, Richard Townsend."

#---------
# Imports
#---------
import sys
import os
import io
import shutil
import stat
import time
import struct
import copy
import re

try:
    import grp, pwd
except ImportError:
    grp = pwd = None

# os.symlink on Windows prior to 6.0 raises NotImplementedError
symlink_exception = (AttributeError, NotImplementedError)
try:
    # OSError (winerror=1314) will be raised if the caller does not hold the
    # SeCreateSymbolicLinkPrivilege privilege
    symlink_exception += (OSError,)
except NameError:
    pass

# from tarfile import *
__all__ = ["TarFile", "TarInfo", "is_tarfile", "TarError"]

from builtins import open as _open # Since 'open' is TarFile.open

#---------------------------------------------------------
# tar constants
#---------------------------------------------------------
NUL = b"\0"                     # the null character
BLOCKSIZE = 512                 # length of processing blocks
RECORDSIZE = BLOCKSIZE * 20     # length of records
GNU_MAGIC = b"ustar  \0"        # magic gnu tar string
POSIX_MAGIC = b"ustar\x0000"    # magic posix tar string

LENGTH_NAME = 100               # maximum length of a filename
LENGTH_LINK = 100               # maximum length of a linkname
LENGTH_PREFIX = 155             # maximum length of the prefix field

REGTYPE = b"0"                  # regular file
AREGTYPE = b"\0"                # regular file
LNKTYPE = b"1"                  # link (inside tarfile)
SYMTYPE = b"2"                  # symbolic link
CHRTYPE = b"3"                  # character special device
BLKTYPE = b"4"                  # block special device
DIRTYPE = b"5"                  # directory
FIFOTYPE = b"6"                 # fifo special device
CONTTYPE = b"7"                 # contiguous file

GNUTYPE_LONGNAME = b"L"         # GNU tar longname
GNUTYPE_LONGLINK = b"K"         # GNU tar longlink
GNUTYPE_SPARSE = b"S"           # GNU tar sparse file

XHDTYPE = b"x"                  # POSIX.1-2001 extended header
XGLTYPE = b"g"                  # POSIX.1-2001 global header
SOLARIS_XHDTYPE = b"X"          # Solaris extended header

USTAR_FORMAT = 0                # POSIX.1-1988 (ustar) format
GNU_FORMAT = 1                  # GNU tar format
PAX_FORMAT = 2                  # POSIX.1-2001 (pax) format
DEFAULT_FORMAT = GNU_FORMAT

#---------------------------------------------------------
# tarfile constants
#---------------------------------------------------------
# File types that tarfile supports:
SUPPORTED_TYPES = (REGTYPE, AREGTYPE, LNKTYPE,
                   SYMTYPE, DIRTYPE, FIFOTYPE,
                   CONTTYPE, CHRTYPE, BLKTYPE,
                   GNUTYPE_LONGNAME, GNUTYPE_LONGLINK,
                   GNUTYPE_SPARSE)

# File types that will be treated as a regular file.
REGULAR_TYPES = (REGTYPE, AREGTYPE,
                 CONTTYPE, GNUTYPE_SPARSE)

# File types that are part of the GNU tar format.
GNU_TYPES = (GNUTYPE_LONGNAME, GNUTYPE_LONGLINK,
             GNUTYPE_SPARSE)

# Fields from a pax header that override a TarInfo attribute.
PAX_FIELDS = ("path", "linkpath", "size", "mtime",
              "uid", "gid", "uname", "gname")

# Fields from a pax header that are affected by hdrcharset.
PAX_NAME_FIELDS = {"path", "linkpath", "uname", "gname"}

# Fields in a pax header that are numbers, all other fields
# are treated as strings.
PAX_NUMBER_FIELDS = {
    "atime": float,
    "ctime": float,
    "mtime": float,
    "uid": int,
    "gid": int,
    "size": int
}

#---------------------------------------------------------
# initialization
#---------------------------------------------------------
if os.name in ("nt", "ce"):
    ENCODING = "utf-8"
else:
    ENCODING = sys.getfilesystemencoding()

#---------------------------------------------------------
# Some useful functions
#---------------------------------------------------------

def stn(s, length, encoding, errors):
    """Convert a string to a null-terminated bytes object.
    """
    s = s.encode(encoding, errors)
    return s[:length] + (length - len(s)) * NUL

def nts(s, encoding, errors):
    """Convert a null-terminated bytes object to a string.
    """
    p = s.find(b"\0")
    if p != -1:
        s = s[:p]
    return s.decode(encoding, errors)

def nti(s):
    """Convert a number field to a python number.
    """
    # There are two possible encodings for a number field, see
    # itn() below.
    if s[0] in (0o200, 0o377):
        n = 0
        for i in range(len(s) - 1):
            n <<= 8
            n += s[i + 1]
        if s[0] == 0o377:
            n = -(256 ** (len(s) - 1) - n)
    else:
        try:
            n = int(nts(s, "ascii", "strict") or "0", 8)
        except ValueError:
            raise InvalidHeaderError("invalid header")
    return n

def itn(n, digits=8, format=DEFAULT_FORMAT):
    """Convert a python number to a number field.
    """
    # POSIX 1003.1-1988 requires numbers to be encoded as a string of
    # octal digits followed by a null-byte, this allows values up to
    # (8**(digits-1))-1. GNU tar allows storing numbers greater than
    # that if necessary. A leading 0o200 or 0o377 byte indicate this
    # particular encoding, the following digits-1 bytes are a big-endian
    # base-256 representation. This allows values up to (256**(digits-1))-1.
    # A 0o200 byte indicates a positive number, a 0o377 byte a negative
    # number.
    if 0 <= n < 8 ** (digits - 1):
        s = bytes("%0*o" % (digits - 1, int(n)), "ascii") + NUL
    elif format == GNU_FORMAT and -256 ** (digits - 1) <= n < 256 ** (digits - 1):
        if n >= 0:
            s = bytearray([0o200])
        else:
            s = bytearray([0o377])
            n = 256 ** digits + n

        for i in range(digits - 1):
            s.insert(1, n & 0o377)
            n >>= 8
    else:
        raise ValueError("overflow in number field")

    return s

def calc_chksums(buf):
    """Calculate the checksum for a member's header by summing up all
       characters except for the chksum field which is treated as if
       it was filled with spaces. According to the GNU tar sources,
       some tars (Sun and NeXT) calculate chksum with signed char,
       which will be different if there are chars in the buffer with
       the high bit set. So we calculate two checksums, unsigned and
       signed.
    """
    unsigned_chksum = 256 + sum(struct.unpack_from("148B8x356B", buf))
    signed_chksum = 256 + sum(struct.unpack_from("148b8x356b", buf))
    return unsigned_chksum, signed_chksum

def copyfileobj(src, dst, length=None):
    """Copy length bytes from fileobj src to fileobj dst.
       If length is None, copy the entire content.
    """
    if length == 0:
        return
    if length is None:
        shutil.copyfileobj(src, dst)
        return

    BUFSIZE = 16 * 1024
    blocks, remainder = divmod(length, BUFSIZE)
    for b in range(blocks):
        buf = src.read(BUFSIZE)
        if len(buf) < BUFSIZE:
            raise OSError("end of file reached")
        dst.write(buf)

    if remainder != 0:
        buf = src.read(remainder)
        if len(buf) < remainder:
            raise OSError("end of file reached")
        dst.write(buf)
    return

def filemode(mode):
    """Deprecated in this location; use stat.filemode."""
    import warnings
    warnings.warn("deprecated in favor of stat.filemode",
                  DeprecationWarning, 2)
    return stat.filemode(mode)


class TarError(Exception):
    """Base exception."""
    pass
class ExtractError(TarError):
    """General exception for extract errors."""
    pass
class ReadError(TarError):
    """Exception for unreadable tar archives."""
    pass
class CompressionError(TarError):
    """Exception for unavailable compression methods."""
    pass
class StreamError(TarError):
    """Exception for unsupported operations on stream-like TarFiles."""
    pass
class HeaderError(TarError):
    """Base exception for header errors."""
    pass
class EmptyHeaderError(HeaderError):
    """Exception for empty headers."""
    pass
class TruncatedHeaderError(HeaderError):
    """Exception for truncated headers."""
    pass
class EOFHeaderError(HeaderError):
    """Exception for end of file headers."""
    pass
class InvalidHeaderError(HeaderError):
    """Exception for invalid headers."""
    pass
class SubsequentHeaderError(HeaderError):
    """Exception for missing and invalid extended headers."""
    pass

#---------------------------
# internal stream interface
#---------------------------
class _LowLevelFile:
    """Low-level file object. Supports reading and writing.
       It is used instead of a regular file object for streaming
       access.
    """

    def __init__(self, name, mode):
        mode = {
            "r": os.O_RDONLY,
            "w": os.O_WRONLY | os.O_CREAT | os.O_TRUNC,
        }[mode]
        if hasattr(os, "O_BINARY"):
            mode |= os.O_BINARY
        self.fd = os.open(name, mode, 0o666)

    def close(self):
        os.close(self.fd)

    def read(self, size):
        return os.read(self.fd, size)

    def write(self, s):
        os.write(self.fd, s)

class _Stream:
    """Class that serves as an adapter between TarFile and
       a stream-like object.  The stream-like object only
       needs to have a read() or write() method and is accessed
       blockwise.  Use of gzip or bzip2 compression is possible.
       A stream-like object could be for example: sys.stdin,
       sys.stdout, a socket, a tape device etc.

       _Stream is intended to be used only internally.
    """

    def __init__(self, name, mode, comptype, fileobj, bufsize):
        """Construct a _Stream object.
        """
        self._extfileobj = True
        if fileobj is None:
            fileobj = _LowLevelFile(name, mode)
            self._extfileobj = False

        if comptype == '*':
            # Enable transparent compression detection for the
            # stream interface
            fileobj = _StreamProxy(fileobj)
            comptype = fileobj.getcomptype()

        self.name     = name or ""
        self.mode     = mode
        self.comptype = comptype
        self.fileobj  = fileobj
        self.bufsize  = bufsize
        self.buf      = b""
        self.pos      = 0
        self.closed   = False

        try:
            if comptype == "gz":
                try:
                    import zlib
                except ImportError:
                    raise CompressionError("zlib module is not available")
                self.zlib = zlib
                self.crc = zlib.crc32(b"")
                if mode == "r":
                    self._init_read_gz()
                    self.exception = zlib.error
                else:
                    self._init_write_gz()

            elif comptype == "bz2":
                try:
                    import bz2
                except ImportError:
                    raise CompressionError("bz2 module is not available")
                if mode == "r":
                    self.dbuf = b""
                    self.cmp = bz2.BZ2Decompressor()
                    self.exception = OSError
                else:
                    self.cmp = bz2.BZ2Compressor()

            elif comptype == "xz":
                try:
                    import lzma
                except ImportError:
                    raise CompressionError("lzma module is not available")
                if mode == "r":
                    self.dbuf = b""
                    self.cmp = lzma.LZMADecompressor()
                    self.exception = lzma.LZMAError
                else:
                    self.cmp = lzma.LZMACompressor()

            elif comptype != "tar":
                raise CompressionError("unknown compression type %r" % comptype)

        except:
            if not self._extfileobj:
                self.fileobj.close()
            self.closed = True
            raise

    def __del__(self):
        if hasattr(self, "closed") and not self.closed:
            self.close()

    def _init_write_gz(self):
        """Initialize for writing with gzip compression.
        """
        self.cmp = self.zlib.compressobj(9, self.zlib.DEFLATED,
                                            -self.zlib.MAX_WBITS,
                                            self.zlib.DEF_MEM_LEVEL,
                                            0)
        timestamp = struct.pack("<L", int(time.time()))
        self.__write(b"\037\213\010\010" + timestamp + b"\002\377")
        if self.name.endswith(".gz"):
            self.name = self.name[:-3]
        # RFC1952 says we must use ISO-8859-1 for the FNAME field.
        self.__write(self.name.encode("iso-8859-1", "replace") + NUL)

    def write(self, s):
        """Write string s to the stream.
        """
        if self.comptype == "gz":
            self.crc = self.zlib.crc32(s, self.crc)
        self.pos += len(s)
        if self.comptype != "tar":
            s = self.cmp.compress(s)
        self.__write(s)

    def __write(self, s):
        """Write string s to the stream if a whole new block
           is ready to be written.
        """
        self.buf += s
        while len(self.buf) > self.bufsize:
            self.fileobj.write(self.buf[:self.bufsize])
            self.buf = self.buf[self.bufsize:]

    def close(self):
        """Close the _Stream object. No operation should be
           done on it afterwards.
        """
        if self.closed:
            return

        if self.mode == "w" and self.comptype != "tar":
            self.buf += self.cmp.flush()

        if self.mode == "w" and self.buf:
            self.fileobj.write(self.buf)
            self.buf = b""
            if self.comptype == "gz":
                # The native zlib crc is an unsigned 32-bit integer, but
                # the Python wrapper implicitly casts that to a signed C
                # long.  So, on a 32-bit box self.crc may "look negative",
                # while the same crc on a 64-bit box may "look positive".
                # To avoid irksome warnings from the `struct` module, force
                # it to look positive on all boxes.
                self.fileobj.write(struct.pack("<L", self.crc & 0xffffffff))
                self.fileobj.write(struct.pack("<L", self.pos & 0xffffFFFF))

        if not self._extfileobj:
            self.fileobj.close()

        self.closed = True

    def _init_read_gz(self):
        """Initialize for reading a gzip compressed fileobj.
        """
        self.cmp = self.zlib.decompressobj(-self.zlib.MAX_WBITS)
        self.dbuf = b""

        # taken from gzip.GzipFile with some alterations
        if self.__read(2) != b"\037\213":
            raise ReadError("not a gzip file")
        if self.__read(1) != b"\010":
            raise CompressionError("unsupported compression method")

        flag = ord(self.__read(1))
        self.__read(6)

        if flag & 4:
            xlen = ord(self.__read(1)) + 256 * ord(self.__read(1))
            self.read(xlen)
        if flag & 8:
            while True:
                s = self.__read(1)
                if not s or s == NUL:
                    break
        if flag & 16:
            while True:
                s = self.__read(1)
                if not s or s == NUL:
                    break
        if flag & 2:
            self.__read(2)

    def tell(self):
        """Return the stream's file pointer position.
        """
        return self.pos

    def seek(self, pos=0):
        """Set the stream's file pointer to pos. Negative seeking
           is forbidden.
        """
        if pos - self.pos >= 0:
            blocks, remainder = divmod(pos - self.pos, self.bufsize)
            for i in range(blocks):
                self.read(self.bufsize)
            self.read(remainder)
        else:
            raise StreamError("seeking backwards is not allowed")
        return self.pos

    def read(self, size=None):
        """Return the next size number of bytes from the stream.
           If size is not defined, return all bytes of the stream
           up to EOF.
        """
        if size is None:
            t = []
            while True:
                buf = self._read(self.bufsize)
                if not buf:
                    break
                t.append(buf)
            buf = "".join(t)
        else:
            buf = self._read(size)
        self.pos += len(buf)
        return buf

    def _read(self, size):
        """Return size bytes from the stream.
        """
        if self.comptype == "tar":
            return self.__read(size)

        c = len(self.dbuf)
        while c < size:
            buf = self.__read(self.bufsize)
            if not buf:
                break
            try:
                buf = self.cmp.decompress(buf)
            except self.exception:
                raise ReadError("invalid compressed data")
            self.dbuf += buf
            c += len(buf)
        buf = self.dbuf[:size]
        self.dbuf = self.dbuf[size:]
        return buf

    def __read(self, size):
        """Return size bytes from stream. If internal buffer is empty,
           read another block from the stream.
        """
        c = len(self.buf)
        while c < size:
            buf = self.fileobj.read(self.bufsize)
            if not buf:
                break
            self.buf += buf
            c += len(buf)
        buf = self.buf[:size]
        self.buf = self.buf[size:]
        return buf
# class _Stream

class _StreamProxy(object):
    """Small proxy class that enables transparent compression
       detection for the Stream interface (mode 'r|*').
    """

    def __init__(self, fileobj):
        self.fileobj = fileobj
        self.buf = self.fileobj.read(BLOCKSIZE)

    def read(self, size):
        self.read = self.fileobj.read
        return self.buf

    def getcomptype(self):
        if self.buf.startswith(b"\x1f\x8b\x08"):
            return "gz"
        elif self.buf[0:3] == b"BZh" and self.buf[4:10] == b"1AY&SY":
            return "bz2"
        elif self.buf.startswith((b"\x5d\x00\x00\x80", b"\xfd7zXZ")):
            return "xz"
        else:
            return "tar"

    def close(self):
        self.fileobj.close()
# class StreamProxy

#------------------------
# Extraction file object
#------------------------
class _FileInFile(object):
    """A thin wrapper around an existing file object that
       provides a part of its data as an individual file
       object.
    """

    def __init__(self, fileobj, offset, size, blockinfo=None):
        self.fileobj = fileobj
        self.offset = offset
        self.size = size
        self.position = 0
        self.name = getattr(fileobj, "name", None)
        self.closed = False

        if blockinfo is None:
            blockinfo = [(0, size)]

        # Construct a map with data and zero blocks.
        self.map_index = 0
        self.map = []
        lastpos = 0
        realpos = self.offset
        for offset, size in blockinfo:
            if offset > lastpos:
                self.map.append((False, lastpos, offset, None))
            self.map.append((True, offset, offset + size, realpos))
            realpos += size
            lastpos = offset + size
        if lastpos < self.size:
            self.map.append((False, lastpos, self.size, None))

    def flush(self):
        pass

    def readable(self):
        return True

    def writable(self):
        return False

    def seekable(self):
        return self.fileobj.seekable()

    def tell(self):
        """Return the current file position.
        """
        return self.position

    def seek(self, position, whence=io.SEEK_SET):
        """Seek to a position in the file.
        """
        if whence == io.SEEK_SET:
            self.position = min(max(position, 0), self.size)
        elif whence == io.SEEK_CUR:
            if position < 0:
                self.position = max(self.position + position, 0)
            else:
                self.position = min(self.position + position, self.size)
        elif whence == io.SEEK_END:
            self.position = max(min(self.size + position, self.size), 0)
        else:
            raise ValueError("Invalid argument")
        return self.position

    def read(self, size=None):
        """Read data from the file.
        """
        if size is None:
            size = self.size - self.position
        else:
            size = min(size, self.size - self.position)

        buf = b""
        while size > 0:
            while True:
                data, start, stop, offset = self.map[self.map_index]
                if start <= self.position < stop:
                    break
                else:
                    self.map_index += 1
                    if self.map_index == len(self.map):
                        self.map_index = 0
            length = min(size, stop - self.position)
            if data:
                self.fileobj.seek(offset + (self.position - start))
                buf += self.fileobj.read(length)
            else:
                buf += NUL * length
            size -= length
            self.position += length
        return buf

    def readinto(self, b):
        buf = self.read(len(b))
        b[:len(buf)] = buf
        return len(buf)

    def close(self):
        self.closed = True
#class _FileInFile

class ExFileObject(io.BufferedReader):

    def __init__(self, tarfile, tarinfo):
        fileobj = _FileInFile(tarfile.fileobj, tarinfo.offset_data,
                tarinfo.size, tarinfo.sparse)
        super().__init__(fileobj)
#class ExFileObject

#------------------
# Exported Classes
#------------------
class TarInfo(object):
    """Informational class which holds the details about an
       archive member given by a tar header block.
       TarInfo objects are returned by TarFile.getmember(),
       TarFile.getmembers() and TarFile.gettarinfo() and are
       usually created internally.
    """

    __slots__ = ("name", "mode", "uid", "gid", "size", "mtime",
                 "chksum", "type", "linkname", "uname", "gname",
                 "devmajor", "devminor",
                 "offset", "offset_data", "pax_headers", "sparse",
                 "tarfile", "_sparse_structs", "_link_target")

    def __init__(self, name=""):
        """Construct a TarInfo object. name is the optional name
           of the member.
        """
        self.name = name        # member name
        self.mode = 0o644       # file permissions
        self.uid = 0            # user id
        self.gid = 0            # group id
        self.size = 0           # file size
        self.mtime = 0          # modification time
        self.chksum = 0         # header checksum
        self.type = REGTYPE     # member type
        self.linkname = ""      # link name
        self.uname = ""         # user name
        self.gname = ""         # group name
        self.devmajor = 0       # device major number
        self.devminor = 0       # device minor number

        self.offset = 0         # the tar header starts here
        self.offset_data = 0    # the file's data starts here

        self.sparse = None      # sparse member information
        self.pax_headers = {}   # pax header information

    # In pax headers the "name" and "linkname" field are called
    # "path" and "linkpath".
    def _getpath(self):
        return self.name
    def _setpath(self, name):
        self.name = name
    path = property(_getpath, _setpath)

    def _getlinkpath(self):
        return self.linkname
    def _setlinkpath(self, linkname):
        self.linkname = linkname
    linkpath = property(_getlinkpath, _setlinkpath)

    def __repr__(self):
        return "<%s %r at %#x>" % (self.__class__.__name__,self.name,id(self))

    def get_info(self):
        """Return the TarInfo's attributes as a dictionary.
        """
        info = {
            "name":     self.name,
            "mode":     self.mode & 0o7777,
            "uid":      self.uid,
            "gid":      self.gid,
            "size":     self.size,
            "mtime":    self.mtime,
            "chksum":   self.chksum,
            "type":     self.type,
            "linkname": self.linkname,
            "uname":    self.uname,
            "gname":    self.gname,
            "devmajor": self.devmajor,
            "devminor": self.devminor
        }

        if info["type"] == DIRTYPE and not info["name"].endswith("/"):
            info["name"] += "/"

        return info

    def tobuf(self, format=DEFAULT_FORMAT, encoding=ENCODING, errors="surrogateescape"):
        """Return a tar header as a string of 512 byte blocks.
        """
        info = self.get_info()

        if format == USTAR_FORMAT:
            return self.create_ustar_header(info, encoding, errors)
        elif format == GNU_FORMAT:
            return self.create_gnu_header(info, encoding, errors)
        elif format == PAX_FORMAT:
            return self.create_pax_header(info, encoding)
        else:
            raise ValueError("invalid format")

    def create_ustar_header(self, info, encoding, errors):
        """Return the object as a ustar header block.
        """
        info["magic"] = POSIX_MAGIC

        if len(info["linkname"]) > LENGTH_LINK:
            raise ValueError("linkname is too long")

        if len(info["name"]) > LENGTH_NAME:
            info["prefix"], info["name"] = self._posix_split_name(info["name"])

        return self._create_header(info, USTAR_FORMAT, encoding, errors)

    def create_gnu_header(self, info, encoding, errors):
        """Return the object as a GNU header block sequence.
        """
        info["magic"] = GNU_MAGIC

        buf = b""
        if len(info["linkname"]) > LENGTH_LINK:
            buf += self._create_gnu_long_header(info["linkname"], GNUTYPE_LONGLINK, encoding, errors)

        if len(info["name"]) > LENGTH_NAME:
            buf += self._create_gnu_long_header(info["name"], GNUTYPE_LONGNAME, encoding, errors)

        return buf + self._create_header(info, GNU_FORMAT, encoding, errors)

    def create_pax_header(self, info, encoding):
        """Return the object as a ustar header block. If it cannot be
           represented this way, prepend a pax extended header sequence
           with supplement information.
        """
        info["magic"] = POSIX_MAGIC
        pax_headers = self.pax_headers.copy()

        # Test string fields for values that exceed the field length or cannot
        # be represented in ASCII encoding.
        for name, hname, length in (
                ("name", "path", LENGTH_NAME), ("linkname", "linkpath", LENGTH_LINK),
                ("uname", "uname", 32), ("gname", "gname", 32)):

            if hname in pax_headers:
                # The pax header has priority.
                continue

            # Try to encode the string as ASCII.
            try:
                info[name].encode("ascii", "strict")
            except UnicodeEncodeError:
                pax_headers[hname] = info[name]
                continue

            if len(info[name]) > length:
                pax_headers[hname] = info[name]

        # Test number fields for values that exceed the field limit or values
        # that like to be stored as float.
        for name, digits in (("uid", 8), ("gid", 8), ("size", 12), ("mtime", 12)):
            if name in pax_headers:
                # The pax header has priority. Avoid overflow.
                info[name] = 0
                continue

            val = info[name]
            if not 0 <= val < 8 ** (digits - 1) or isinstance(val, float):
                pax_headers[name] = str(val)
                info[name] = 0

        # Create a pax extended header if necessary.
        if pax_headers:
            buf = self._create_pax_generic_header(pax_headers, XHDTYPE, encoding)
        else:
            buf = b""

        return buf + self._create_header(info, USTAR_FORMAT, "ascii", "replace")

    @classmethod
    def create_pax_global_header(cls, pax_headers):
        """Return the object as a pax global header block sequence.
        """
        return cls._create_pax_generic_header(pax_headers, XGLTYPE, "utf-8")

    def _posix_split_name(self, name):
        """Split a name longer than 100 chars into a prefix
           and a name part.
        """
        prefix = name[:LENGTH_PREFIX + 1]
        while prefix and prefix[-1] != "/":
            prefix = prefix[:-1]

        name = name[len(prefix):]
        prefix = prefix[:-1]

        if not prefix or len(name) > LENGTH_NAME:
            raise ValueError("name is too long")
        return prefix, name

    @staticmethod
    def _create_header(info, format, encoding, errors):
        """Return a header block. info is a dictionary with file
           information, format must be one of the *_FORMAT constants.
        """
        parts = [
            stn(info.get("name", ""), 100, encoding, errors),
            itn(info.get("mode", 0) & 0o7777, 8, format),
            itn(info.get("uid", 0), 8, format),
            itn(info.get("gid", 0), 8, format),
            itn(info.get("size", 0), 12, format),
            itn(info.get("mtime", 0), 12, format),
            b"        ", # checksum field
            info.get("type", REGTYPE),
            stn(info.get("linkname", ""), 100, encoding, errors),
            info.get("magic", POSIX_MAGIC),
            stn(info.get("uname", ""), 32, encoding, errors),
            stn(info.get("gname", ""), 32, encoding, errors),
            itn(info.get("devmajor", 0), 8, format),
            itn(info.get("devminor", 0), 8, format),
            stn(info.get("prefix", ""), 155, encoding, errors)
        ]

        buf = struct.pack("%ds" % BLOCKSIZE, b"".join(parts))
        chksum = calc_chksums(buf[-BLOCKSIZE:])[0]
        buf = buf[:-364] + bytes("%06o\0" % chksum, "ascii") + buf[-357:]
        return buf

    @staticmethod
    def _create_payload(payload):
        """Return the string payload filled with zero bytes
           up to the next 512 byte border.
        """
        blocks, remainder = divmod(len(payload), BLOCKSIZE)
        if remainder > 0:
            payload += (BLOCKSIZE - remainder) * NUL
        return payload

    @classmethod
    def _create_gnu_long_header(cls, name, type, encoding, errors):
        """Return a GNUTYPE_LONGNAME or GNUTYPE_LONGLINK sequence
           for name.
        """
        name = name.encode(encoding, errors) + NUL

        info = {}
        info["name"] = "././@LongLink"
        info["type"] = type
        info["size"] = len(name)
        info["magic"] = GNU_MAGIC

        # create extended header + name blocks.
        return cls._create_header(info, USTAR_FORMAT, encoding, errors) + \
                cls._create_payload(name)

    @classmethod
    def _create_pax_generic_header(cls, pax_headers, type, encoding):
        """Return a POSIX.1-2008 extended or global header sequence
           that contains a list of keyword, value pairs. The values
           must be strings.
        """
        # Check if one of the fields contains surrogate characters and thereby
        # forces hdrcharset=BINARY, see _proc_pax() for more information.
        binary = False
        for keyword, value in pax_headers.items():
            try:
                value.encode("utf-8", "strict")
            except UnicodeEncodeError:
                binary = True
                break

        records = b""
        if binary:
            # Put the hdrcharset field at the beginning of the header.
            records += b"21 hdrcharset=BINARY\n"

        for keyword, value in pax_headers.items():
            keyword = keyword.encode("utf-8")
            if binary:
                # Try to restore the original byte representation of `value'.
                # Needless to say, that the encoding must match the string.
                value = value.encode(encoding, "surrogateescape")
            else:
                value = value.encode("utf-8")

            l = len(keyword) + len(value) + 3   # ' ' + '=' + '\n'
            n = p = 0
            while True:
                n = l + len(str(p))
                if n == p:
                    break
                p = n
            records += bytes(str(p), "ascii") + b" " + keyword + b"=" + value + b"\n"

        # We use a hardcoded "././@PaxHeader" name like star does
        # instead of the one that POSIX recommends.
        info = {}
        info["name"] = "././@PaxHeader"
        info["type"] = type
        info["size"] = len(records)
        info["magic"] = POSIX_MAGIC

        # Create pax header + record blocks.
        return cls._create_header(info, USTAR_FORMAT, "ascii", "replace") + \
                cls._create_payload(records)

    @classmethod
    def frombuf(cls, buf, encoding, errors):
        """Construct a TarInfo object from a 512 byte bytes object.
        """
        if len(buf) == 0:
            raise EmptyHeaderError("empty header")
        if len(buf) != BLOCKSIZE:
            raise TruncatedHeaderError("truncated header")
        if buf.count(NUL) == BLOCKSIZE:
            raise EOFHeaderError("end of file header")

        chksum = nti(buf[148:156])
        if chksum not in calc_chksums(buf):
            raise InvalidHeaderError("bad checksum")

        obj = cls()
        obj.name = nts(buf[0:100], encoding, errors)
        obj.mode = nti(buf[100:108])
        obj.uid = nti(buf[108:116])
        obj.gid = nti(buf[116:124])
        obj.size = nti(buf[124:136])
        obj.mtime = nti(buf[136:148])
        obj.chksum = chksum
        obj.type = buf[156:157]
        obj.linkname = nts(buf[157:257], encoding, errors)
        obj.uname = nts(buf[265:297], encoding, errors)
        obj.gname = nts(buf[297:329], encoding, errors)
        obj.devmajor = nti(buf[329:337])
        obj.devminor = nti(buf[337:345])
        prefix = nts(buf[345:500], encoding, errors)

        # Old V7 tar format represents a directory as a regular
        # file with a trailing slash.
        if obj.type == AREGTYPE and obj.name.endswith("/"):
            obj.type = DIRTYPE

        # The old GNU sparse format occupies some of the unused
        # space in the buffer for up to 4 sparse structures.
        # Save the them for later processing in _proc_sparse().
        if obj.type == GNUTYPE_SPARSE:
            pos = 386
            structs = []
            for i in range(4):
                try:
                    offset = nti(buf[pos:pos + 12])
                    numbytes = nti(buf[pos + 12:pos + 24])
                except ValueError:
                    break
                structs.append((offset, numbytes))
                pos += 24
            isextended = bool(buf[482])
            origsize = nti(buf[483:495])
            obj._sparse_structs = (structs, isextended, origsize)

        # Remove redundant slashes from directories.
        if obj.isdir():
            obj.name = obj.name.rstrip("/")

        # Reconstruct a ustar longname.
        if prefix and obj.type not in GNU_TYPES:
            obj.name = prefix + "/" + obj.name
        return obj

    @classmethod
    def fromtarfile(cls, tarfile):
        """Return the next TarInfo object from TarFile object
           tarfile.
        """
        buf = tarfile.fileobj.read(BLOCKSIZE)
        obj = cls.frombuf(buf, tarfile.encoding, tarfile.errors)
        obj.offset = tarfile.fileobj.tell() - BLOCKSIZE
        return obj._proc_member(tarfile)

    #--------------------------------------------------------------------------
    # The following are methods that are called depending on the type of a
    # member. The entry point is _proc_member() which can be overridden in a
    # subclass to add custom _proc_*() methods. A _proc_*() method MUST
    # implement the following
    # operations:
    # 1. Set self.offset_data to the position where the data blocks begin,
    #    if there is data that follows.
    # 2. Set tarfile.offset to the position where the next member's header will
    #    begin.
    # 3. Return self or another valid TarInfo object.
    def _proc_member(self, tarfile):
        """Choose the right processing method depending on
           the type and call it.
        """
        if self.type in (GNUTYPE_LONGNAME, GNUTYPE_LONGLINK):
            return self._proc_gnulong(tarfile)
        elif self.type == GNUTYPE_SPARSE:
            return self._proc_sparse(tarfile)
        elif self.type in (XHDTYPE, XGLTYPE, SOLARIS_XHDTYPE):
            return self._proc_pax(tarfile)
        else:
            return self._proc_builtin(tarfile)

    def _proc_builtin(self, tarfile):
        """Process a builtin type or an unknown type which
           will be treated as a regular file.
        """
        self.offset_data = tarfile.fileobj.tell()
        offset = self.offset_data
        if self.isreg() or self.type not in SUPPORTED_TYPES:
            # Skip the following data blocks.
            offset += self._block(self.size)
        tarfile.offset = offset

        # Patch the TarInfo object with saved global
        # header information.
        self._apply_pax_info(tarfile.pax_headers, tarfile.encoding, tarfile.errors)

        return self

    def _proc_gnulong(self, tarfile):
        """Process the blocks that hold a GNU longname
           or longlink member.
        """
        buf = tarfile.fileobj.read(self._block(self.size))

        # Fetch the next header and process it.
        try:
            next = self.fromtarfile(tarfile)
        except HeaderError:
            raise SubsequentHeaderError("missing or bad subsequent header")

        # Patch the TarInfo object from the next header with
        # the longname information.
        next.offset = self.offset
        if self.type == GNUTYPE_LONGNAME:
            next.name = nts(buf, tarfile.encoding, tarfile.errors)
        elif self.type == GNUTYPE_LONGLINK:
            next.linkname = nts(buf, tarfile.encoding, tarfile.errors)

        return next

    def _proc_sparse(self, tarfile):
        """Process a GNU sparse header plus extra headers.
        """
        # We already collected some sparse structures in frombuf().
        structs, isextended, origsize = self._sparse_structs
        del self._sparse_structs

        # Collect sparse structures from extended header blocks.
        while isextended:
            buf = tarfile.fileobj.read(BLOCKSIZE)
            pos = 0
            for i in range(21):
                try:
                    offset = nti(buf[pos:pos + 12])
                    numbytes = nti(buf[pos + 12:pos + 24])
                except ValueError:
                    break
                if offset and numbytes:
                    structs.append((offset, numbytes))
                pos += 24
            isextended = bool(buf[504])
        self.sparse = structs

        self.offset_data = tarfile.fileobj.tell()
        tarfile.offset = self.offset_data + self._block(self.size)
        self.size = origsize
        return self

    def _proc_pax(self, tarfile):
        """Process an extended or global header as described in
           POSIX.1-2008.
        """
        # Read the header information.
        buf = tarfile.fileobj.read(self._block(self.size))

        # A pax header stores supplemental information for either
        # the following file (extended) or all following files
        # (global).
        if self.type == XGLTYPE:
            pax_headers = tarfile.pax_headers
        else:
            pax_headers = tarfile.pax_headers.copy()

        # Check if the pax header contains a hdrcharset field. This tells us
        # the encoding of the path, linkpath, uname and gname fields. Normally,
        # these fields are UTF-8 encoded but since POSIX.1-2008 tar
        # implementations are allowed to store them as raw binary strings if
        # the translation to UTF-8 fails.
        match = re.search(br"\d+ hdrcharset=([^\n]+)\n", buf)
        if match is not None:
            pax_headers["hdrcharset"] = match.group(1).decode("utf-8")

        # For the time being, we don't care about anything other than "BINARY".
        # The only other value that is currently allowed by the standard is
        # "ISO-IR 10646 2000 UTF-8" in other words UTF-8.
        hdrcharset = pax_headers.get("hdrcharset")
        if hdrcharset == "BINARY":
            encoding = tarfile.encoding
        else:
            encoding = "utf-8"

        # Parse pax header information. A record looks like that:
        # "%d %s=%s\n" % (length, keyword, value). length is the size
        # of the complete record including the length field itself and
        # the newline. keyword and value are both UTF-8 encoded strings.
        regex = re.compile(br"(\d+) ([^=]+)=")
        pos = 0
        while True:
            match = regex.match(buf, pos)
            if not match:
                break

            length, keyword = match.groups()
            length = int(length)
            value = buf[match.end(2) + 1:match.start(1) + length - 1]

            # Normally, we could just use "utf-8" as the encoding and "strict"
            # as the error handler, but we better not take the risk. For
            # example, GNU tar <= 1.23 is known to store filenames it cannot
            # translate to UTF-8 as raw strings (unfortunately without a
            # hdrcharset=BINARY header).
            # We first try the strict standard encoding, and if that fails we
            # fall back on the user's encoding and error handler.
            keyword = self._decode_pax_field(keyword, "utf-8", "utf-8",
                    tarfile.errors)
            if keyword in PAX_NAME_FIELDS:
                value = self._decode_pax_field(value, encoding, tarfile.encoding,
                        tarfile.errors)
            else:
                value = self._decode_pax_field(value, "utf-8", "utf-8",
                        tarfile.errors)

            pax_headers[keyword] = value
            pos += length

        # Fetch the next header.
        try:
            next = self.fromtarfile(tarfile)
        except HeaderError:
            raise SubsequentHeaderError("missing or bad subsequent header")

        # Process GNU sparse information.
        if "GNU.sparse.map" in pax_headers:
            # GNU extended sparse format version 0.1.
            self._proc_gnusparse_01(next, pax_headers)

        elif "GNU.sparse.size" in pax_headers:
            # GNU extended sparse format version 0.0.
            self._proc_gnusparse_00(next, pax_headers, buf)

        elif pax_headers.get("GNU.sparse.major") == "1" and pax_headers.get("GNU.sparse.minor") == "0":
            # GNU extended sparse format version 1.0.
            self._proc_gnusparse_10(next, pax_headers, tarfile)

        if self.type in (XHDTYPE, SOLARIS_XHDTYPE):
            # Patch the TarInfo object with the extended header info.
            next._apply_pax_info(pax_headers, tarfile.encoding, tarfile.errors)
            next.offset = self.offset

            if "size" in pax_headers:
                # If the extended header replaces the size field,
                # we need to recalculate the offset where the next
                # header starts.
                offset = next.offset_data
                if next.isreg() or next.type not in SUPPORTED_TYPES:
                    offset += next._block(next.size)
                tarfile.offset = offset

        return next

    def _proc_gnusparse_00(self, next, pax_headers, buf):
        """Process a GNU tar extended sparse header, version 0.0.
        """
        offsets = []
        for match in re.finditer(br"\d+ GNU.sparse.offset=(\d+)\n", buf):
            offsets.append(int(match.group(1)))
        numbytes = []
        for match in re.finditer(br"\d+ GNU.sparse.numbytes=(\d+)\n", buf):
            numbytes.append(int(match.group(1)))
        next.sparse = list(zip(offsets, numbytes))

    def _proc_gnusparse_01(self, next, pax_headers):
        """Process a GNU tar extended sparse header, version 0.1.
        """
        sparse = [int(x) for x in pax_headers["GNU.sparse.map"].split(",")]
        next.sparse = list(zip(sparse[::2], sparse[1::2]))

    def _proc_gnusparse_10(self, next, pax_headers, tarfile):
        """Process a GNU tar extended sparse header, version 1.0.
        """
        fields = None
        sparse = []
        buf = tarfile.fileobj.read(BLOCKSIZE)
        fields, buf = buf.split(b"\n", 1)
        fields = int(fields)
        while len(sparse) < fields * 2:
            if b"\n" not in buf:
                buf += tarfile.fileobj.read(BLOCKSIZE)
            number, buf = buf.split(b"\n", 1)
            sparse.append(int(number))
        next.offset_data = tarfile.fileobj.tell()
        next.sparse = list(zip(sparse[::2], sparse[1::2]))

    def _apply_pax_info(self, pax_headers, encoding, errors):
        """Replace fields with supplemental information from a previous
           pax extended or global header.
        """
        for keyword, value in pax_headers.items():
            if keyword == "GNU.sparse.name":
                setattr(self, "path", value)
            elif keyword == "GNU.sparse.size":
                setattr(self, "size", int(value))
            elif keyword == "GNU.sparse.realsize":
                setattr(self, "size", int(value))
            elif keyword in PAX_FIELDS:
                if keyword in PAX_NUMBER_FIELDS:
                    try:
                        value = PAX_NUMBER_FIELDS[keyword](value)
                    except ValueError:
                        value = 0
                if keyword == "path":
                    value = value.rstrip("/")
                setattr(self, keyword, value)

        self.pax_headers = pax_headers.copy()

    def _decode_pax_field(self, value, encoding, fallback_encoding, fallback_errors):
        """Decode a single field from a pax record.
        """
        try:
            return value.decode(encoding, "strict")
        except UnicodeDecodeError:
            return value.decode(fallback_encoding, fallback_errors)

    def _block(self, count):
        """Round up a byte count by BLOCKSIZE and return it,
           e.g. _block(834) => 1024.
        """
        blocks, remainder = divmod(count, BLOCKSIZE)
        if remainder:
            blocks += 1
        return blocks * BLOCKSIZE

    def isreg(self):
        return self.type in REGULAR_TYPES
    def isfile(self):
        return self.isreg()
    def isdir(self):
        return self.type == DIRTYPE
    def issym(self):
        return self.type == SYMTYPE
    def islnk(self):
        return self.type == LNKTYPE
    def ischr(self):
        return self.type == CHRTYPE
    def isblk(self):
        return self.type == BLKTYPE
    def isfifo(self):
        return self.type == FIFOTYPE
    def issparse(self):
        return self.sparse is not None
    def isdev(self):
        return self.type in (CHRTYPE, BLKTYPE, FIFOTYPE)
# class TarInfo

class TarFile(object):
    """The TarFile Class provides an interface to tar archives.
    """

    debug = 0                   # May be set from 0 (no msgs) to 3 (all msgs)

    dereference = False         # If true, add content of linked file to the
                                # tar file, else the link.

    ignore_zeros = False        # If true, skips empty or invalid blocks and
                                # continues processing.

    errorlevel = 1              # If 0, fatal errors only appear in debug
                                # messages (if debug >= 0). If > 0, errors
                                # are passed to the caller as exceptions.

    format = DEFAULT_FORMAT     # The format to use when creating an archive.

    encoding = ENCODING         # Encoding for 8-bit character strings.

    errors = None               # Error handler for unicode conversion.

    tarinfo = TarInfo           # The default TarInfo class to use.

    fileobject = ExFileObject   # The file-object for extractfile().

    def __init__(self, name=None, mode="r", fileobj=None, format=None,
            tarinfo=None, dereference=None, ignore_zeros=None, encoding=None,
            errors="surrogateescape", pax_headers=None, debug=None, errorlevel=None):
        """Open an (uncompressed) tar archive `name'. `mode' is either 'r' to
           read from an existing archive, 'a' to append data to an existing
           file or 'w' to create a new file overwriting an existing one. `mode'
           defaults to 'r'.
           If `fileobj' is given, it is used for reading or writing data. If it
           can be determined, `mode' is overridden by `fileobj's mode.
           `fileobj' is not closed, when TarFile is closed.
        """
        modes = {"r": "rb", "a": "r+b", "w": "wb"}
        if mode not in modes:
            raise ValueError("mode must be 'r', 'a' or 'w'")
        self.mode = mode
        self._mode = modes[mode]

        if not fileobj:
            if self.mode == "a" and not os.path.exists(name):
                # Create nonexistent files in append mode.
                self.mode = "w"
                self._mode = "wb"
            fileobj = bltn_open(name, self._mode)
            self._extfileobj = False
        else:
            if name is None and hasattr(fileobj, "name"):
                name = fileobj.name
            if hasattr(fileobj, "mode"):
                self._mode = fileobj.mode
            self._extfileobj = True
        self.name = os.path.abspath(name) if name else None
        self.fileobj = fileobj

        # Init attributes.
        if format is not None:
            self.format = format
        if tarinfo is not None:
            self.tarinfo = tarinfo
        if dereference is not None:
            self.dereference = dereference
        if ignore_zeros is not None:
            self.ignore_zeros = ignore_zeros
        if encoding is not None:
            self.encoding = encoding
        self.errors = errors

        if pax_headers is not None and self.format == PAX_FORMAT:
            self.pax_headers = pax_headers
        else:
            self.pax_headers = {}

        if debug is not None:
            self.debug = debug
        if errorlevel is not None:
            self.errorlevel = errorlevel

        # Init datastructures.
        self.closed = False
        self.members = []       # list of members as TarInfo objects
        self._loaded = False    # flag if all members have been read
        self.offset = self.fileobj.tell()
                                # current position in the archive file
        self.inodes = {}        # dictionary caching the inodes of
                                # archive members already added

        try:
            if self.mode == "r":
                self.firstmember = None
                self.firstmember = self.next()

            if self.mode == "a":
                # Move to the end of the archive,
                # before the first empty block.
                while True:
                    self.fileobj.seek(self.offset)
                    try:
                        tarinfo = self.tarinfo.fromtarfile(self)
                        self.members.append(tarinfo)
                    except EOFHeaderError:
                        self.fileobj.seek(self.offset)
                        break
                    except HeaderError as e:
                        raise ReadError(str(e))

            if self.mode in "aw":
                self._loaded = True

                if self.pax_headers:
                    buf = self.tarinfo.create_pax_global_header(self.pax_headers.copy())
                    self.fileobj.write(buf)
                    self.offset += len(buf)
        except:
            if not self._extfileobj:
                self.fileobj.close()
            self.closed = True
            raise

    #--------------------------------------------------------------------------
    # Below are the classmethods which act as alternate constructors to the
    # TarFile class. The open() method is the only one that is needed for
    # public use; it is the "super"-constructor and is able to select an
    # adequate "sub"-constructor for a particular compression using the mapping
    # from OPEN_METH.
    #
    # This concept allows one to subclass TarFile without losing the comfort of
    # the super-constructor. A sub-constructor is registered and made available
    # by adding it to the mapping in OPEN_METH.

    @classmethod
    def open(cls, name=None, mode="r", fileobj=None, bufsize=RECORDSIZE, **kwargs):
        """Open a tar archive for reading, writing or appending. Return
           an appropriate TarFile class.

           mode:
           'r' or 'r:*' open for reading with transparent compression
           'r:'         open for reading exclusively uncompressed
           'r:gz'       open for reading with gzip compression
           'r:bz2'      open for reading with bzip2 compression
           'r:xz'       open for reading with lzma compression
           'a' or 'a:'  open for appending, creating the file if necessary
           'w' or 'w:'  open for writing without compression
           'w:gz'       open for writing with gzip compression
           'w:bz2'      open for writing with bzip2 compression
           'w:xz'       open for writing with lzma compression

           'r|*'        open a stream of tar blocks with transparent compression
           'r|'         open an uncompressed stream of tar blocks for reading
           'r|gz'       open a gzip compressed stream of tar blocks
           'r|bz2'      open a bzip2 compressed stream of tar blocks
           'r|xz'       open an lzma compressed stream of tar blocks
           'w|'         open an uncompressed stream for writing
           'w|gz'       open a gzip compressed stream for writing
           'w|bz2'      open a bzip2 compressed stream for writing
           'w|xz'       open an lzma compressed stream for writing
        """

        if not name and not fileobj:
            raise ValueError("nothing to open")

        if mode in ("r", "r:*"):
            # Find out which *open() is appropriate for opening the file.
            for comptype in cls.OPEN_METH:
                func = getattr(cls, cls.OPEN_METH[comptype])
                if fileobj is not None:
                    saved_pos = fileobj.tell()
                try:
                    return func(name, "r", fileobj, **kwargs)
                except (ReadError, CompressionError) as e:
                    if fileobj is not None:
                        fileobj.seek(saved_pos)
                    continue
            raise ReadError("file could not be opened successfully")

        elif ":" in mode:
            filemode, comptype = mode.split(":", 1)
            filemode = filemode or "r"
            comptype = comptype or "tar"

            # Select the *open() function according to
            # given compression.
            if comptype in cls.OPEN_METH:
                func = getattr(cls, cls.OPEN_METH[comptype])
            else:
                raise CompressionError("unknown compression type %r" % comptype)
            return func(name, filemode, fileobj, **kwargs)

        elif "|" in mode:
            filemode, comptype = mode.split("|", 1)
            filemode = filemode or "r"
            comptype = comptype or "tar"

            if filemode not in ("r", "w"):
                raise ValueError("mode must be 'r' or 'w'")

            stream = _Stream(name, filemode, comptype, fileobj, bufsize)
            try:
                t = cls(name, filemode, stream, **kwargs)
            except:
                stream.close()
                raise
            t._extfileobj = False
            return t

        elif mode in ("a", "w"):
            return cls.taropen(name, mode, fileobj, **kwargs)

        raise ValueError("undiscernible mode")

    @classmethod
    def taropen(cls, name, mode="r", fileobj=None, **kwargs):
        """Open uncompressed tar archive name for reading or writing.
        """
        if mode not in ("r", "a", "w"):
            raise ValueError("mode must be 'r', 'a' or 'w'")
        return cls(name, mode, fileobj, **kwargs)

    @classmethod
    def gzopen(cls, name, mode="r", fileobj=None, compresslevel=9, **kwargs):
        """Open gzip compressed tar archive name for reading or writing.
           Appending is not allowed.
        """
        if mode not in ("r", "w"):
            raise ValueError("mode must be 'r' or 'w'")

        try:
            import gzip
            gzip.GzipFile
        except (ImportError, AttributeError):
            raise CompressionError("gzip module is not available")

        try:
            fileobj = gzip.GzipFile(name, mode + "b", compresslevel, fileobj)
        except OSError:
            if fileobj is not None and mode == 'r':
                raise ReadError("not a gzip file")
            raise

        try:
            t = cls.taropen(name, mode, fileobj, **kwargs)
        except OSError:
<<<<<<< HEAD
            if not extfileobj and fileobj is not None:
                fileobj.close()
            if fileobj is None:
                raise
            raise ReadError("not a gzip file")
=======
            fileobj.close()
            if mode == 'r':
                raise ReadError("not a gzip file")
            raise
>>>>>>> c2d01423
        except:
            fileobj.close()
            raise
        t._extfileobj = False
        return t

    @classmethod
    def bz2open(cls, name, mode="r", fileobj=None, compresslevel=9, **kwargs):
        """Open bzip2 compressed tar archive name for reading or writing.
           Appending is not allowed.
        """
        if mode not in ("r", "w"):
            raise ValueError("mode must be 'r' or 'w'.")

        try:
            import bz2
        except ImportError:
            raise CompressionError("bz2 module is not available")

        fileobj = bz2.BZ2File(fileobj or name, mode,
                              compresslevel=compresslevel)

        try:
            t = cls.taropen(name, mode, fileobj, **kwargs)
        except (OSError, EOFError):
            fileobj.close()
            if mode == 'r':
                raise ReadError("not a bzip2 file")
            raise
        t._extfileobj = False
        return t

    @classmethod
    def xzopen(cls, name, mode="r", fileobj=None, preset=None, **kwargs):
        """Open lzma compressed tar archive name for reading or writing.
           Appending is not allowed.
        """
        if mode not in ("r", "w"):
            raise ValueError("mode must be 'r' or 'w'")

        try:
            import lzma
        except ImportError:
            raise CompressionError("lzma module is not available")

        fileobj = lzma.LZMAFile(fileobj or name, mode, preset=preset)

        try:
            t = cls.taropen(name, mode, fileobj, **kwargs)
        except (lzma.LZMAError, EOFError):
            fileobj.close()
            if mode == 'r':
                raise ReadError("not an lzma file")
            raise
        t._extfileobj = False
        return t

    # All *open() methods are registered here.
    OPEN_METH = {
        "tar": "taropen",   # uncompressed tar
        "gz":  "gzopen",    # gzip compressed tar
        "bz2": "bz2open",   # bzip2 compressed tar
        "xz":  "xzopen"     # lzma compressed tar
    }

    #--------------------------------------------------------------------------
    # The public methods which TarFile provides:

    def close(self):
        """Close the TarFile. In write-mode, two finishing zero blocks are
           appended to the archive.
        """
        if self.closed:
            return

        if self.mode in "aw":
            self.fileobj.write(NUL * (BLOCKSIZE * 2))
            self.offset += (BLOCKSIZE * 2)
            # fill up the end with zero-blocks
            # (like option -b20 for tar does)
            blocks, remainder = divmod(self.offset, RECORDSIZE)
            if remainder > 0:
                self.fileobj.write(NUL * (RECORDSIZE - remainder))

        if not self._extfileobj:
            self.fileobj.close()
        self.closed = True

    def getmember(self, name):
        """Return a TarInfo object for member `name'. If `name' can not be
           found in the archive, KeyError is raised. If a member occurs more
           than once in the archive, its last occurrence is assumed to be the
           most up-to-date version.
        """
        tarinfo = self._getmember(name)
        if tarinfo is None:
            raise KeyError("filename %r not found" % name)
        return tarinfo

    def getmembers(self):
        """Return the members of the archive as a list of TarInfo objects. The
           list has the same order as the members in the archive.
        """
        self._check()
        if not self._loaded:    # if we want to obtain a list of
            self._load()        # all members, we first have to
                                # scan the whole archive.
        return self.members

    def getnames(self):
        """Return the members of the archive as a list of their names. It has
           the same order as the list returned by getmembers().
        """
        return [tarinfo.name for tarinfo in self.getmembers()]

    def gettarinfo(self, name=None, arcname=None, fileobj=None):
        """Create a TarInfo object for either the file `name' or the file
           object `fileobj' (using os.fstat on its file descriptor). You can
           modify some of the TarInfo's attributes before you add it using
           addfile(). If given, `arcname' specifies an alternative name for the
           file in the archive.
        """
        self._check("aw")

        # When fileobj is given, replace name by
        # fileobj's real name.
        if fileobj is not None:
            name = fileobj.name

        # Building the name of the member in the archive.
        # Backward slashes are converted to forward slashes,
        # Absolute paths are turned to relative paths.
        if arcname is None:
            arcname = name
        drv, arcname = os.path.splitdrive(arcname)
        arcname = arcname.replace(os.sep, "/")
        arcname = arcname.lstrip("/")

        # Now, fill the TarInfo object with
        # information specific for the file.
        tarinfo = self.tarinfo()
        tarinfo.tarfile = self

        # Use os.stat or os.lstat, depending on platform
        # and if symlinks shall be resolved.
        if fileobj is None:
            if hasattr(os, "lstat") and not self.dereference:
                statres = os.lstat(name)
            else:
                statres = os.stat(name)
        else:
            statres = os.fstat(fileobj.fileno())
        linkname = ""

        stmd = statres.st_mode
        if stat.S_ISREG(stmd):
            inode = (statres.st_ino, statres.st_dev)
            if not self.dereference and statres.st_nlink > 1 and \
                    inode in self.inodes and arcname != self.inodes[inode]:
                # Is it a hardlink to an already
                # archived file?
                type = LNKTYPE
                linkname = self.inodes[inode]
            else:
                # The inode is added only if its valid.
                # For win32 it is always 0.
                type = REGTYPE
                if inode[0]:
                    self.inodes[inode] = arcname
        elif stat.S_ISDIR(stmd):
            type = DIRTYPE
        elif stat.S_ISFIFO(stmd):
            type = FIFOTYPE
        elif stat.S_ISLNK(stmd):
            type = SYMTYPE
            linkname = os.readlink(name)
        elif stat.S_ISCHR(stmd):
            type = CHRTYPE
        elif stat.S_ISBLK(stmd):
            type = BLKTYPE
        else:
            return None

        # Fill the TarInfo object with all
        # information we can get.
        tarinfo.name = arcname
        tarinfo.mode = stmd
        tarinfo.uid = statres.st_uid
        tarinfo.gid = statres.st_gid
        if type == REGTYPE:
            tarinfo.size = statres.st_size
        else:
            tarinfo.size = 0
        tarinfo.mtime = statres.st_mtime
        tarinfo.type = type
        tarinfo.linkname = linkname
        if pwd:
            try:
                tarinfo.uname = pwd.getpwuid(tarinfo.uid)[0]
            except KeyError:
                pass
        if grp:
            try:
                tarinfo.gname = grp.getgrgid(tarinfo.gid)[0]
            except KeyError:
                pass

        if type in (CHRTYPE, BLKTYPE):
            if hasattr(os, "major") and hasattr(os, "minor"):
                tarinfo.devmajor = os.major(statres.st_rdev)
                tarinfo.devminor = os.minor(statres.st_rdev)
        return tarinfo

    def list(self, verbose=True):
        """Print a table of contents to sys.stdout. If `verbose' is False, only
           the names of the members are printed. If it is True, an `ls -l'-like
           output is produced.
        """
        self._check()

        for tarinfo in self:
            if verbose:
                print(stat.filemode(tarinfo.mode), end=' ')
                print("%s/%s" % (tarinfo.uname or tarinfo.uid,
                                 tarinfo.gname or tarinfo.gid), end=' ')
                if tarinfo.ischr() or tarinfo.isblk():
                    print("%10s" % ("%d,%d" \
                                    % (tarinfo.devmajor, tarinfo.devminor)), end=' ')
                else:
                    print("%10d" % tarinfo.size, end=' ')
                print("%d-%02d-%02d %02d:%02d:%02d" \
                      % time.localtime(tarinfo.mtime)[:6], end=' ')

            print(tarinfo.name + ("/" if tarinfo.isdir() else ""), end=' ')

            if verbose:
                if tarinfo.issym():
                    print("->", tarinfo.linkname, end=' ')
                if tarinfo.islnk():
                    print("link to", tarinfo.linkname, end=' ')
            print()

    def add(self, name, arcname=None, recursive=True, exclude=None, *, filter=None):
        """Add the file `name' to the archive. `name' may be any type of file
           (directory, fifo, symbolic link, etc.). If given, `arcname'
           specifies an alternative name for the file in the archive.
           Directories are added recursively by default. This can be avoided by
           setting `recursive' to False. `exclude' is a function that should
           return True for each filename to be excluded. `filter' is a function
           that expects a TarInfo object argument and returns the changed
           TarInfo object, if it returns None the TarInfo object will be
           excluded from the archive.
        """
        self._check("aw")

        if arcname is None:
            arcname = name

        # Exclude pathnames.
        if exclude is not None:
            import warnings
            warnings.warn("use the filter argument instead",
                    DeprecationWarning, 2)
            if exclude(name):
                self._dbg(2, "tarfile: Excluded %r" % name)
                return

        # Skip if somebody tries to archive the archive...
        if self.name is not None and os.path.abspath(name) == self.name:
            self._dbg(2, "tarfile: Skipped %r" % name)
            return

        self._dbg(1, name)

        # Create a TarInfo object from the file.
        tarinfo = self.gettarinfo(name, arcname)

        if tarinfo is None:
            self._dbg(1, "tarfile: Unsupported type %r" % name)
            return

        # Change or exclude the TarInfo object.
        if filter is not None:
            tarinfo = filter(tarinfo)
            if tarinfo is None:
                self._dbg(2, "tarfile: Excluded %r" % name)
                return

        # Append the tar header and data to the archive.
        if tarinfo.isreg():
            with bltn_open(name, "rb") as f:
                self.addfile(tarinfo, f)

        elif tarinfo.isdir():
            self.addfile(tarinfo)
            if recursive:
                for f in os.listdir(name):
                    self.add(os.path.join(name, f), os.path.join(arcname, f),
                            recursive, exclude, filter=filter)

        else:
            self.addfile(tarinfo)

    def addfile(self, tarinfo, fileobj=None):
        """Add the TarInfo object `tarinfo' to the archive. If `fileobj' is
           given, tarinfo.size bytes are read from it and added to the archive.
           You can create TarInfo objects using gettarinfo().
           On Windows platforms, `fileobj' should always be opened with mode
           'rb' to avoid irritation about the file size.
        """
        self._check("aw")

        tarinfo = copy.copy(tarinfo)

        buf = tarinfo.tobuf(self.format, self.encoding, self.errors)
        self.fileobj.write(buf)
        self.offset += len(buf)

        # If there's data to follow, append it.
        if fileobj is not None:
            copyfileobj(fileobj, self.fileobj, tarinfo.size)
            blocks, remainder = divmod(tarinfo.size, BLOCKSIZE)
            if remainder > 0:
                self.fileobj.write(NUL * (BLOCKSIZE - remainder))
                blocks += 1
            self.offset += blocks * BLOCKSIZE

        self.members.append(tarinfo)

    def extractall(self, path=".", members=None):
        """Extract all members from the archive to the current working
           directory and set owner, modification time and permissions on
           directories afterwards. `path' specifies a different directory
           to extract to. `members' is optional and must be a subset of the
           list returned by getmembers().
        """
        directories = []

        if members is None:
            members = self

        for tarinfo in members:
            if tarinfo.isdir():
                # Extract directories with a safe mode.
                directories.append(tarinfo)
                tarinfo = copy.copy(tarinfo)
                tarinfo.mode = 0o700
            # Do not set_attrs directories, as we will do that further down
            self.extract(tarinfo, path, set_attrs=not tarinfo.isdir())

        # Reverse sort directories.
        directories.sort(key=lambda a: a.name)
        directories.reverse()

        # Set correct owner, mtime and filemode on directories.
        for tarinfo in directories:
            dirpath = os.path.join(path, tarinfo.name)
            try:
                self.chown(tarinfo, dirpath)
                self.utime(tarinfo, dirpath)
                self.chmod(tarinfo, dirpath)
            except ExtractError as e:
                if self.errorlevel > 1:
                    raise
                else:
                    self._dbg(1, "tarfile: %s" % e)

    def extract(self, member, path="", set_attrs=True):
        """Extract a member from the archive to the current working directory,
           using its full name. Its file information is extracted as accurately
           as possible. `member' may be a filename or a TarInfo object. You can
           specify a different directory using `path'. File attributes (owner,
           mtime, mode) are set unless `set_attrs' is False.
        """
        self._check("r")

        if isinstance(member, str):
            tarinfo = self.getmember(member)
        else:
            tarinfo = member

        # Prepare the link target for makelink().
        if tarinfo.islnk():
            tarinfo._link_target = os.path.join(path, tarinfo.linkname)

        try:
            self._extract_member(tarinfo, os.path.join(path, tarinfo.name),
                                 set_attrs=set_attrs)
        except OSError as e:
            if self.errorlevel > 0:
                raise
            else:
                if e.filename is None:
                    self._dbg(1, "tarfile: %s" % e.strerror)
                else:
                    self._dbg(1, "tarfile: %s %r" % (e.strerror, e.filename))
        except ExtractError as e:
            if self.errorlevel > 1:
                raise
            else:
                self._dbg(1, "tarfile: %s" % e)

    def extractfile(self, member):
        """Extract a member from the archive as a file object. `member' may be
           a filename or a TarInfo object. If `member' is a regular file or a
           link, an io.BufferedReader object is returned. Otherwise, None is
           returned.
        """
        self._check("r")

        if isinstance(member, str):
            tarinfo = self.getmember(member)
        else:
            tarinfo = member

        if tarinfo.isreg() or tarinfo.type not in SUPPORTED_TYPES:
            # Members with unknown types are treated as regular files.
            return self.fileobject(self, tarinfo)

        elif tarinfo.islnk() or tarinfo.issym():
            if isinstance(self.fileobj, _Stream):
                # A small but ugly workaround for the case that someone tries
                # to extract a (sym)link as a file-object from a non-seekable
                # stream of tar blocks.
                raise StreamError("cannot extract (sym)link as file object")
            else:
                # A (sym)link's file object is its target's file object.
                return self.extractfile(self._find_link_target(tarinfo))
        else:
            # If there's no data associated with the member (directory, chrdev,
            # blkdev, etc.), return None instead of a file object.
            return None

    def _extract_member(self, tarinfo, targetpath, set_attrs=True):
        """Extract the TarInfo object tarinfo to a physical
           file called targetpath.
        """
        # Fetch the TarInfo object for the given name
        # and build the destination pathname, replacing
        # forward slashes to platform specific separators.
        targetpath = targetpath.rstrip("/")
        targetpath = targetpath.replace("/", os.sep)

        # Create all upper directories.
        upperdirs = os.path.dirname(targetpath)
        if upperdirs and not os.path.exists(upperdirs):
            # Create directories that are not part of the archive with
            # default permissions.
            os.makedirs(upperdirs)

        if tarinfo.islnk() or tarinfo.issym():
            self._dbg(1, "%s -> %s" % (tarinfo.name, tarinfo.linkname))
        else:
            self._dbg(1, tarinfo.name)

        if tarinfo.isreg():
            self.makefile(tarinfo, targetpath)
        elif tarinfo.isdir():
            self.makedir(tarinfo, targetpath)
        elif tarinfo.isfifo():
            self.makefifo(tarinfo, targetpath)
        elif tarinfo.ischr() or tarinfo.isblk():
            self.makedev(tarinfo, targetpath)
        elif tarinfo.islnk() or tarinfo.issym():
            self.makelink(tarinfo, targetpath)
        elif tarinfo.type not in SUPPORTED_TYPES:
            self.makeunknown(tarinfo, targetpath)
        else:
            self.makefile(tarinfo, targetpath)

        if set_attrs:
            self.chown(tarinfo, targetpath)
            if not tarinfo.issym():
                self.chmod(tarinfo, targetpath)
                self.utime(tarinfo, targetpath)

    #--------------------------------------------------------------------------
    # Below are the different file methods. They are called via
    # _extract_member() when extract() is called. They can be replaced in a
    # subclass to implement other functionality.

    def makedir(self, tarinfo, targetpath):
        """Make a directory called targetpath.
        """
        try:
            # Use a safe mode for the directory, the real mode is set
            # later in _extract_member().
            os.mkdir(targetpath, 0o700)
        except FileExistsError:
            pass

    def makefile(self, tarinfo, targetpath):
        """Make a file called targetpath.
        """
        source = self.fileobj
        source.seek(tarinfo.offset_data)
        with bltn_open(targetpath, "wb") as target:
            if tarinfo.sparse is not None:
                for offset, size in tarinfo.sparse:
                    target.seek(offset)
                    copyfileobj(source, target, size)
            else:
                copyfileobj(source, target, tarinfo.size)
            target.seek(tarinfo.size)
            target.truncate()

    def makeunknown(self, tarinfo, targetpath):
        """Make a file from a TarInfo object with an unknown type
           at targetpath.
        """
        self.makefile(tarinfo, targetpath)
        self._dbg(1, "tarfile: Unknown file type %r, " \
                     "extracted as regular file." % tarinfo.type)

    def makefifo(self, tarinfo, targetpath):
        """Make a fifo called targetpath.
        """
        if hasattr(os, "mkfifo"):
            os.mkfifo(targetpath)
        else:
            raise ExtractError("fifo not supported by system")

    def makedev(self, tarinfo, targetpath):
        """Make a character or block device called targetpath.
        """
        if not hasattr(os, "mknod") or not hasattr(os, "makedev"):
            raise ExtractError("special devices not supported by system")

        mode = tarinfo.mode
        if tarinfo.isblk():
            mode |= stat.S_IFBLK
        else:
            mode |= stat.S_IFCHR

        os.mknod(targetpath, mode,
                 os.makedev(tarinfo.devmajor, tarinfo.devminor))

    def makelink(self, tarinfo, targetpath):
        """Make a (symbolic) link called targetpath. If it cannot be created
          (platform limitation), we try to make a copy of the referenced file
          instead of a link.
        """
        try:
            # For systems that support symbolic and hard links.
            if tarinfo.issym():
                os.symlink(tarinfo.linkname, targetpath)
            else:
                # See extract().
                if os.path.exists(tarinfo._link_target):
                    os.link(tarinfo._link_target, targetpath)
                else:
                    self._extract_member(self._find_link_target(tarinfo),
                                         targetpath)
        except symlink_exception:
            try:
                self._extract_member(self._find_link_target(tarinfo),
                                     targetpath)
            except KeyError:
                raise ExtractError("unable to resolve link inside archive")

    def chown(self, tarinfo, targetpath):
        """Set owner of targetpath according to tarinfo.
        """
        if pwd and hasattr(os, "geteuid") and os.geteuid() == 0:
            # We have to be root to do so.
            try:
                g = grp.getgrnam(tarinfo.gname)[2]
            except KeyError:
                g = tarinfo.gid
            try:
                u = pwd.getpwnam(tarinfo.uname)[2]
            except KeyError:
                u = tarinfo.uid
            try:
                if tarinfo.issym() and hasattr(os, "lchown"):
                    os.lchown(targetpath, u, g)
                else:
                    os.chown(targetpath, u, g)
            except OSError as e:
                raise ExtractError("could not change owner")

    def chmod(self, tarinfo, targetpath):
        """Set file permissions of targetpath according to tarinfo.
        """
        if hasattr(os, 'chmod'):
            try:
                os.chmod(targetpath, tarinfo.mode)
            except OSError as e:
                raise ExtractError("could not change mode")

    def utime(self, tarinfo, targetpath):
        """Set modification time of targetpath according to tarinfo.
        """
        if not hasattr(os, 'utime'):
            return
        try:
            os.utime(targetpath, (tarinfo.mtime, tarinfo.mtime))
        except OSError as e:
            raise ExtractError("could not change modification time")

    #--------------------------------------------------------------------------
    def next(self):
        """Return the next member of the archive as a TarInfo object, when
           TarFile is opened for reading. Return None if there is no more
           available.
        """
        self._check("ra")
        if self.firstmember is not None:
            m = self.firstmember
            self.firstmember = None
            return m

        # Read the next block.
        self.fileobj.seek(self.offset)
        tarinfo = None
        while True:
            try:
                tarinfo = self.tarinfo.fromtarfile(self)
            except EOFHeaderError as e:
                if self.ignore_zeros:
                    self._dbg(2, "0x%X: %s" % (self.offset, e))
                    self.offset += BLOCKSIZE
                    continue
            except InvalidHeaderError as e:
                if self.ignore_zeros:
                    self._dbg(2, "0x%X: %s" % (self.offset, e))
                    self.offset += BLOCKSIZE
                    continue
                elif self.offset == 0:
                    raise ReadError(str(e))
            except EmptyHeaderError:
                if self.offset == 0:
                    raise ReadError("empty file")
            except TruncatedHeaderError as e:
                if self.offset == 0:
                    raise ReadError(str(e))
            except SubsequentHeaderError as e:
                raise ReadError(str(e))
            break

        if tarinfo is not None:
            self.members.append(tarinfo)
        else:
            self._loaded = True

        return tarinfo

    #--------------------------------------------------------------------------
    # Little helper methods:

    def _getmember(self, name, tarinfo=None, normalize=False):
        """Find an archive member by name from bottom to top.
           If tarinfo is given, it is used as the starting point.
        """
        # Ensure that all members have been loaded.
        members = self.getmembers()

        # Limit the member search list up to tarinfo.
        if tarinfo is not None:
            members = members[:members.index(tarinfo)]

        if normalize:
            name = os.path.normpath(name)

        for member in reversed(members):
            if normalize:
                member_name = os.path.normpath(member.name)
            else:
                member_name = member.name

            if name == member_name:
                return member

    def _load(self):
        """Read through the entire archive file and look for readable
           members.
        """
        while True:
            tarinfo = self.next()
            if tarinfo is None:
                break
        self._loaded = True

    def _check(self, mode=None):
        """Check if TarFile is still open, and if the operation's mode
           corresponds to TarFile's mode.
        """
        if self.closed:
            raise OSError("%s is closed" % self.__class__.__name__)
        if mode is not None and self.mode not in mode:
            raise OSError("bad operation for mode %r" % self.mode)

    def _find_link_target(self, tarinfo):
        """Find the target member of a symlink or hardlink member in the
           archive.
        """
        if tarinfo.issym():
            # Always search the entire archive.
            linkname = "/".join(filter(None, (os.path.dirname(tarinfo.name), tarinfo.linkname)))
            limit = None
        else:
            # Search the archive before the link, because a hard link is
            # just a reference to an already archived file.
            linkname = tarinfo.linkname
            limit = tarinfo

        member = self._getmember(linkname, tarinfo=limit, normalize=True)
        if member is None:
            raise KeyError("linkname %r not found" % linkname)
        return member

    def __iter__(self):
        """Provide an iterator object.
        """
        if self._loaded:
            return iter(self.members)
        else:
            return TarIter(self)

    def _dbg(self, level, msg):
        """Write debugging output to sys.stderr.
        """
        if level <= self.debug:
            print(msg, file=sys.stderr)

    def __enter__(self):
        self._check()
        return self

    def __exit__(self, type, value, traceback):
        if type is None:
            self.close()
        else:
            # An exception occurred. We must not call close() because
            # it would try to write end-of-archive blocks and padding.
            if not self._extfileobj:
                self.fileobj.close()
            self.closed = True
# class TarFile

class TarIter:
    """Iterator Class.

       for tarinfo in TarFile(...):
           suite...
    """

    def __init__(self, tarfile):
        """Construct a TarIter object.
        """
        self.tarfile = tarfile
        self.index = 0
    def __iter__(self):
        """Return iterator object.
        """
        return self
    def __next__(self):
        """Return the next item using TarFile's next() method.
           When all members have been read, set TarFile as _loaded.
        """
        # Fix for SF #1100429: Under rare circumstances it can
        # happen that getmembers() is called during iteration,
        # which will cause TarIter to stop prematurely.

        if self.index == 0 and self.tarfile.firstmember is not None:
            tarinfo = self.tarfile.next()
        elif self.index < len(self.tarfile.members):
            tarinfo = self.tarfile.members[self.index]
        elif not self.tarfile._loaded:
            tarinfo = self.tarfile.next()
            if not tarinfo:
                self.tarfile._loaded = True
                raise StopIteration
        else:
            raise StopIteration
        self.index += 1
        return tarinfo

#--------------------
# exported functions
#--------------------
def is_tarfile(name):
    """Return True if name points to a tar archive that we
       are able to handle, else return False.
    """
    try:
        t = open(name)
        t.close()
        return True
    except TarError:
        return False

bltn_open = open
open = TarFile.open


def main():
    import argparse

    description = 'A simple command line interface for tarfile module.'
    parser = argparse.ArgumentParser(description=description)
    parser.add_argument('-v', '--verbose', action='store_true', default=False,
                        help='Verbose output')
    group = parser.add_mutually_exclusive_group()
    group.add_argument('-l', '--list', metavar='<tarfile>',
                       help='Show listing of a tarfile')
    group.add_argument('-e', '--extract', nargs='+',
                       metavar=('<tarfile>', '<output_dir>'),
                       help='Extract tarfile into target dir')
    group.add_argument('-c', '--create', nargs='+',
                       metavar=('<name>', '<file>'),
                       help='Create tarfile from sources')
    group.add_argument('-t', '--test', metavar='<tarfile>',
                       help='Test if a tarfile is valid')
    args = parser.parse_args()

    if args.test:
        src = args.test
        if is_tarfile(src):
            with open(src, 'r') as tar:
                tar.getmembers()
                print(tar.getmembers(), file=sys.stderr)
            if args.verbose:
                print('{!r} is a tar archive.'.format(src))
        else:
            parser.exit(1, '{!r} is not a tar archive.\n'.format(src))

    elif args.list:
        src = args.list
        if is_tarfile(src):
            with TarFile.open(src, 'r:*') as tf:
                tf.list(verbose=args.verbose)
        else:
            parser.exit(1, '{!r} is not a tar archive.\n'.format(src))

    elif args.extract:
        if len(args.extract) == 1:
            src = args.extract[0]
            curdir = os.curdir
        elif len(args.extract) == 2:
            src, curdir = args.extract
        else:
            parser.exit(1, parser.format_help())

        if is_tarfile(src):
            with TarFile.open(src, 'r:*') as tf:
                tf.extractall(path=curdir)
            if args.verbose:
                if curdir == '.':
                    msg = '{!r} file is extracted.'.format(src)
                else:
                    msg = ('{!r} file is extracted '
                           'into {!r} directory.').format(src, curdir)
                print(msg)
        else:
            parser.exit(1, '{!r} is not a tar archive.\n'.format(src))

    elif args.create:
        tar_name = args.create.pop(0)
        _, ext = os.path.splitext(tar_name)
        compressions = {
            # gz
            'gz': 'gz',
            'tgz': 'gz',
            # xz
            'xz': 'xz',
            'txz': 'xz',
            # bz2
            'bz2': 'bz2',
            'tbz': 'bz2',
            'tbz2': 'bz2',
            'tb2': 'bz2',
        }
        tar_mode = 'w:' + compressions[ext] if ext in compressions else 'w'
        tar_files = args.create

        with TarFile.open(tar_name, tar_mode) as tf:
            for file_name in tar_files:
                tf.add(file_name)

        if args.verbose:
            print('{!r} file created.'.format(tar_name))

    else:
        parser.exit(1, parser.format_help())

if __name__ == '__main__':
    main()<|MERGE_RESOLUTION|>--- conflicted
+++ resolved
@@ -1614,18 +1614,10 @@
         try:
             t = cls.taropen(name, mode, fileobj, **kwargs)
         except OSError:
-<<<<<<< HEAD
-            if not extfileobj and fileobj is not None:
-                fileobj.close()
-            if fileobj is None:
-                raise
-            raise ReadError("not a gzip file")
-=======
             fileobj.close()
             if mode == 'r':
                 raise ReadError("not a gzip file")
             raise
->>>>>>> c2d01423
         except:
             fileobj.close()
             raise
